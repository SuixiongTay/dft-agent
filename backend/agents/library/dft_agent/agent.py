--- conflicted
+++ resolved
@@ -25,94 +25,11 @@
 
 from backend.agents.library.dft_agent.tool_registry import TOOL_REGISTRY
 from backend.agents.llm import get_model, settings
-<<<<<<< HEAD
-from backend.utils.workspace import extract_thread_id_from_config, get_workspace_path
-
-from backend.agents.dft_tools.tool_registry import TOOL_REGISTRY
-
-
-class PlanStep:
-    """Simple plan step for DFT workflows."""
-
-    def __init__(self, tool_name: str, description: str, args: Dict[str, Any] = None):
-        self.tool_name = tool_name
-        self.description = description
-        self.args = args or {}
-        self.status = "pending"  # pending, completed, failed
-        self.result = None
-        self.error = None
-
-
-class Plan:
-    """Simple editable plan for DFT workflows."""
-
-    def __init__(self, title: str = "DFT Plan", goal: str = ""):
-        self.title = title
-        self.goal = goal
-        self.steps: List[PlanStep] = []
-        self.current_step = 0
-
-    def add_step(self, tool_name: str, description: str, args: Dict[str, Any] = None):
-        """Add a step to the plan."""
-        step = PlanStep(tool_name, description, args)
-        self.steps.append(step)
-        return step
-
-    def get_current_step(self) -> Optional[PlanStep]:
-        """Get the current step to execute."""
-        if self.current_step < len(self.steps):
-            return self.steps[self.current_step]
-        return None
-
-    def execute_next_step(self, thread_id: str = None) -> Dict[str, Any]:
-        """Execute the next step in the plan."""
-        step = self.get_current_step()
-        if not step:
-            return {"status": "completed", "message": "All steps completed"}
-
-        try:
-            # Get the tool
-            tool_func = TOOL_REGISTRY.get(step.tool_name)
-            if not tool_func:
-                raise ValueError(f"Tool '{step.tool_name}' not found")
-
-            # Prepare arguments
-            args = step.args.copy()
-            if thread_id:
-                args["_thread_id"] = thread_id
-
-            # Execute the tool
-            result = tool_func.func(**args)
-
-            # Mark step as completed
-            step.status = "completed"
-            step.result = result
-            self.current_step += 1
-
-            return {
-                "status": "success",
-                "step": step.description,
-                "result": result,
-                "remaining_steps": len(self.steps) - self.current_step,
-            }
-
-        except Exception as e:
-            step.status = "failed"
-            step.error = str(e)
-            return {"status": "failed", "step": step.description, "error": str(e)}
-
-    def get_progress(self) -> str:
-        """Get plan progress as a string."""
-        completed = len([s for s in self.steps if s.status == "completed"])
-        total = len(self.steps)
-        return f"{completed}/{total} steps completed"
-=======
 from backend.agents.tools import python_repl
 from backend.utils.workspace import (
     async_get_workspace_path,
     extract_thread_id_from_config,
 )
->>>>>>> be1a9783
 
 
 class AgentState(MessagesState, total=False):
