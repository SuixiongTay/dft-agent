--- conflicted
+++ resolved
@@ -304,12 +304,5 @@
 workflow.add_edge("tools", "dft")
 workflow.add_edge("dft", END)
 
-<<<<<<< HEAD
-# The main agent is handled in __init__.py to avoid circular imports
-
-# Export the main agent as dft_agent for compatibility with agent_manager
-dft_agent = legacy_dft_agent
-=======
 # Export compiled graph
-dft_agent = workflow.compile()
->>>>>>> 9c7a6df0
+dft_agent = workflow.compile()