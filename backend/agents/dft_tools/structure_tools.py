--- conflicted
+++ resolved
@@ -56,28 +56,6 @@
         Human-readable summary.
     """
     try:
-<<<<<<< HEAD
-        # Create bulk structure
-        atoms = bulk(
-            element,
-            crystal,
-            a=a,
-            c=c_over_a * a if c_over_a else None,
-            orthorhombic=orthorhombic,
-            cubic=cubic,
-        )
-
-        # Get workspace-specific output directory
-        if _thread_id:
-            output_dir = get_subdir_path(_thread_id, "structures/bulk")
-        else:
-            # Fallback to outputs directory if no thread_id
-            output_dir = Path("data/outputs/structures/bulk")
-            output_dir.mkdir(parents=True, exist_ok=True)
-
-        # Generate filename
-        filename = f"{element}_{crystal}_a{a:.2f}"
-=======
         # Create the structure
         if crystal:
             atoms = bulk(
@@ -99,7 +77,6 @@
         output_dir = get_subdir_path(_thread_id, "structures/bulk")
 
         stem = f"{element}_{crystal}_a{a:.2f}"
->>>>>>> be1a9783
         if c_over_a:
             stem += f"_c{c_over_a:.2f}"
 
@@ -184,18 +161,8 @@
 
         input_path = Path(structure_file)
 
-<<<<<<< HEAD
-        # Use workspace-specific directory if thread_id is available
-        if _thread_id:
-            output_dir = get_subdir_path(_thread_id, "structures/supercells")
-        else:
-            # Fallback to outputs directory
-            output_dir = Path("data/outputs/structures/supercells")
-            output_dir.mkdir(parents=True, exist_ok=True)
-=======
         # Use workspace-specific directory
         output_dir = get_subdir_path(_thread_id, "structures/supercells")
->>>>>>> be1a9783
 
         scale_str = "x".join(map(str, scaling_matrix))
         stem = f"{input_path.stem}_supercell_{scale_str}"
@@ -267,18 +234,7 @@
             # Simple orthogonalization - may need improvement for complex cases
 
         input_path = Path(structure_file)
-<<<<<<< HEAD
-
-        # Use workspace-specific directory if thread_id is available
-        if _thread_id:
-            output_dir = get_subdir_path(_thread_id, "structures/slabs")
-        else:
-            # Fallback to outputs directory
-            output_dir = Path("data/outputs/structures/slabs")
-            output_dir.mkdir(parents=True, exist_ok=True)
-=======
         output_dir = get_subdir_path(_thread_id, "structures/slabs")
->>>>>>> be1a9783
 
         miller_str = "".join(map(str, miller_indices))
         stem = f"{input_path.stem}_slab_{miller_str}_{layers}L_vac{vacuum:.1f}"
@@ -320,12 +276,7 @@
 def add_adsorbate(
     slab_file: str,
     adsorbate_formula: str,
-<<<<<<< HEAD
-    site_position_x: float = 0.5,
-    site_position_y: float = 0.5,
-=======
     site_position: Optional[List[float]] = None,
->>>>>>> be1a9783
     height: float = 2.0,
     coverage: Optional[float] = None,
     _thread_id: Optional[str] = None,
@@ -335,12 +286,7 @@
     Args:
         slab_file: Path to slab structure file
         adsorbate_formula: Adsorbate formula/name (e.g., 'CO', 'H', 'O', 'CH4')
-<<<<<<< HEAD
-        site_position_x: X fractional coordinate on surface (0.0-1.0)
-        site_position_y: Y fractional coordinate on surface (0.0-1.0)
-=======
         site_position: Two fractional surface coordinates [x, y] each between 0 and 1
->>>>>>> be1a9783
         height: Height above surface in Angstrom
         coverage: Surface coverage (if specified, will add multiple adsorbates)
 
@@ -392,26 +338,10 @@
                 adsorbate = Atoms(adsorbate_formula)
 
         # Add adsorbate to slab
-<<<<<<< HEAD
-        site_position = (site_position_x, site_position_y)
-        ase_add_adsorbate(slab, adsorbate, height, position=site_position)
-=======
         ase_add_adsorbate(slab, adsorbate, height, position=tuple(site_position))
->>>>>>> be1a9783
 
         input_path = Path(slab_file)
-<<<<<<< HEAD
-
-        # Use workspace-specific directory if thread_id is available
-        if _thread_id:
-            output_dir = get_subdir_path(_thread_id, "structures/with_adsorbates")
-        else:
-            # Fallback to outputs directory
-            output_dir = Path("data/outputs/structures/with_adsorbates")
-            output_dir.mkdir(parents=True, exist_ok=True)
-=======
         output_dir = get_subdir_path(_thread_id, "structures/with_adsorbates")
->>>>>>> be1a9783
 
         pos_str = f"x{site_position[0]:.2f}y{site_position[1]:.2f}"
         stem = f"{input_path.stem}_{adsorbate_formula}_{pos_str}_h{height:.1f}"
