--- conflicted
+++ resolved
@@ -209,16 +209,7 @@
             input_data["system"].pop("degauss", None)
 
         # Use workspace-specific directory if thread_id is available
-<<<<<<< HEAD
-        if _thread_id:
-            output_dir = get_subdir_path(_thread_id, "calculations/qe_inputs")
-        else:
-            # Fallback to outputs directory
-            output_dir = Path("data/outputs/calculations/qe_inputs")
-            output_dir.mkdir(parents=True, exist_ok=True)
-=======
         output_dir = get_subdir_path(_thread_id, "calculations/qe_inputs")
->>>>>>> be1a9783
 
         # Generate filename
         input_filename = f"{job_name}_{calculation}"
