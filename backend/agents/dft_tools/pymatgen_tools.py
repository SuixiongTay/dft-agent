"""
Pymatgen-based Tools for Materials Analysis

Tools for materials database integration, crystal analysis, and electronic structure
analysis using Pymatgen and Materials Project API.
"""

import gzip
import json
import shutil
import tarfile
from pathlib import Path
from typing import Dict, List, Optional, Tuple

import requests
from ase.io import read
from langchain_core.tools import tool
from mp_api.client import MPRester
from pymatgen.analysis.local_env import CrystalNN
from pymatgen.core import Structure
from pymatgen.io.ase import AseAtomsAdaptor
from pymatgen.symmetry.analyzer import SpacegroupAnalyzer

from backend.settings import settings

headers = {
    "User-Agent": "Mozilla/5.0 (Windows NT 10.0; Win64; x64; rv:142.0) Gecko/20100101 Firefox/142.0",
    "Accept": "text/html,application/xhtml+xml,application/xml;q=0.9,*/*;q=0.8",
    "Accept-Language": "en-US,en;q=0.5",
}


# Load parsed pseudopotential data
def load_pseudopotential_metadata():
    """Load pseudopotential metadata from JSON file."""
    # Try multiple possible locations for the database file
    possible_paths = [
        "data/pseudos_metadata.json",
        Path(__file__).parent.parent.parent.parent / "data" / "pseudos_metadata.json",
        Path.cwd() / "data" / "pseudos_metadata.json",
    ]

    for path in possible_paths:
        if Path(path).exists():
            try:
                with open(path, "r", encoding="utf-8") as f:
                    data = json.load(f)
                    # Silently load pseudopotential database
                    return data
            except Exception as e:
                print(
                    f"Warning: Could not load pseudopotential database from {path}: {e}"
                )
                continue

    # Return empty metadata if file not found - let the system handle missing elements dynamically
    return {}


PP_METADATA = load_pseudopotential_metadata()


@tool
def search_materials_project(
    formula: Optional[str] = None,
    elements: Optional[str] = None,
    material_ids: Optional[str] = None,
    chemsys: Optional[str] = None,
    properties: Optional[List[str]] = None,
    limit: int = 10,
<<<<<<< HEAD
    api_key: Optional[str] = None,
    band_gap: Optional[Tuple[Optional[float], Optional[float]]] = None,
    formation_energy_per_atom: Optional[Tuple[Optional[float], Optional[float]]] = None,
    energy_above_hull: Optional[Tuple[Optional[float], Optional[float]]] = None,
    is_metal: Optional[bool] = None,
    num_elements: Optional[Tuple[int,int]] = None
=======
>>>>>>> 4a62384f
) -> str:
    """Search Materials Project database for materials.

    Args:
        formula: Chemical formula (e.g., 'LiFePO4', 'TiO2', 'Cu')
        elements: Elements to include (e.g, "LiFePO" or sequence like ["Li","Fe","P","O"] )
            Use with `num_elements` to bound the number of elements in the composition.
        material_ids: One or more MP material IDs (eg:["mp-23"])
        chemsys: Hyphen-joined chemical system (e.g., "Li-Fe-P-O", "Y-H").
        properties: List of properties to retrieve
        limit: Maximum number of results
<<<<<<< HEAD
        api_key: Materials Project API key
        band_gap: (min, max) band gap in eV. Use None for an open bound, e.g., (0.0, None).
        formation_energy_per_atom: (min, max) formation energy per atom in eV/atom.
        energy_above_hull: (min, max) energy above hull in eV/atom.
        is_metal: If set, restrict to metallic (True) or nonmetallic (False) entries.
        num_elements: (min_elems, max_elems) to constrain the number of elements in the composition.
        Only used when `elements` is provided.
=======
>>>>>>> 4a62384f

    Returns:
        Search results with material properties
    """
    try:
        # Use API key from settings if not provided
        if settings.MP_API_KEY:
            api_key = settings.MP_API_KEY.get_secret_value()
        else:
            return "Error: Materials Project API key not configured. Please set MP_API_KEY in environment variables."

        if properties is None:
            properties = [
                "material_id",
                "formula_pretty",
                "structure",
                "formation_energy_per_atom",
                "band_gap",
                "density",
                "symmetry",
                "energy_above_hull",
                "is_metal",
            ]
        selectors = [s is not None for s in (formula, elements, material_ids, chemsys)]
        if sum(selectors) != 1:
            raise ValueError("Provide exactly one of: formula | elements | material_ids | chemsys")

        query_kwargs = {"fields": properties}
        if formula is not None:
            query_kwargs["formula"] = formula
        elif elements is not None:
            query_kwargs["elements"] = list(elements)
            if num_elements is not None:
                query_kwargs['num_elements'] = list(num_elements)
        elif material_ids is not None:
            query_kwargs["material_ids"] = list(material_ids)
        elif chemsys is not None:
            query_kwargs["chemsys"] = chemsys

        # Add filters if provided
        if band_gap is not None:
            query_kwargs["band_gap"] = band_gap
        if formation_energy_per_atom is not None:
            query_kwargs["formation_energy_per_atom"] = formation_energy_per_atom
        if energy_above_hull is not None:
            query_kwargs["energy_above_hull"] = energy_above_hull
        if is_metal is not None:
            query_kwargs["is_metal"] = is_metal

        with MPRester(api_key=api_key) as mpr:
<<<<<<< HEAD
            docs = mpr.materials.summary.search(**query_kwargs)[:limit]
=======
            # Search without fields parameter (API doesn't support it anymore)
            docs = mpr.materials.summary.search(formula=formula)
            # Limit results after getting them
            docs = docs[:limit]
>>>>>>> 4a62384f

        if not docs:
            return f"No materials found for formula: {formula}"

        # Create output directory
        output_dir = Path("materials_project_data")
        output_dir.mkdir(exist_ok=True)

        results = []
        for i, doc in enumerate(docs):
            # Handle both dict and object responses
            if isinstance(doc, dict):
                material_id = doc.get("material_id", f"unknown_{i}")
                formula = doc.get("formula_pretty", "unknown")
                formation_energy = doc.get("formation_energy_per_atom")
                band_gap = doc.get("band_gap")
                density = doc.get("density")
                symmetry = doc.get("symmetry")
                structure = doc.get("structure")
            else:
                material_id = getattr(doc, "material_id", f"unknown_{i}")
                formula = getattr(doc, "formula_pretty", "unknown")
                formation_energy = getattr(doc, "formation_energy_per_atom", None)
                band_gap = getattr(doc, "band_gap", None)
                density = getattr(doc, "density", None)
                symmetry = getattr(doc, "symmetry", None)
                structure = getattr(doc, "structure", None)

            result = {
                "material_id": material_id,
                "formula": formula,
            }

            # Add available properties
            if formation_energy is not None:
                result["formation_energy_per_atom"] = float(formation_energy)

            if band_gap is not None:
                result["band_gap"] = float(band_gap)

            if density is not None:
                result["density"] = float(density)

<<<<<<< HEAD
            if hasattr(doc, "is_metal"):
                result["is_metal"] = bool(doc.is_metal)

            if hasattr(doc, "symmetry"):
                result["spacegroup"] = doc.symmetry.symbol
                result["spacegroup_number"] = doc.symmetry.number
=======
            if symmetry:
                if isinstance(symmetry, dict):
                    result["spacegroup"] = symmetry.get("symbol", "unknown")
                    result["spacegroup_number"] = symmetry.get("number", "unknown")
                else:
                    result["spacegroup"] = getattr(symmetry, "symbol", "unknown")
                    result["spacegroup_number"] = getattr(symmetry, "number", "unknown")
>>>>>>> 4a62384f

            # Save structure if available
            if structure is not None:
                try:
                    structure_file = output_dir / f"{material_id}_{formula}.cif"
                    if hasattr(structure, "to"):
                        # It's a Structure object
                        structure.to(filename=str(structure_file))
                    else:
                        struct_obj = Structure.from_dict(structure)
                        struct_obj.to(filename=str(structure_file))
                    result["structure_file"] = str(structure_file)
                except Exception as e:
                    result["structure_error"] = str(e)

            results.append(result)

        # Save search results
<<<<<<< HEAD
        tag = (
            f"formula_{formula}" if formula is not None else
            f"elements_{'-'.join(elements)}" if elements is not None else
            f"ids_{len(material_ids)}" if material_ids is not None else
            f"chemsys_{chemsys}"
        ).replace(" ", "_")
        results_file = output_dir / f"search_{tag}_results.json"
=======
        safe_formula = formula.replace(" ", "_") if formula else "unknown"
        results_file = output_dir / f"search_{safe_formula}_results.json"
>>>>>>> 4a62384f
        with open(results_file, "w") as f:
            json.dump(results, f, indent=2, default=str)

        summary = f"Found {len(results)} materials for {formula}:\\n"
        for result in results:
            metal_str = f" [{'metal' if result.get('is_metal') else 'nonmetal'}]" if 'is_metal' in result else ""
            summary += f"- {result['material_id']}: {result['formula']}{metal_str}"

            if "formation_energy_per_atom" in result:
                summary += f" (ΔHf: {result['formation_energy_per_atom']:.3f} eV/atom)"
            if "band_gap" in result:
                summary += f" (Eg: {result['band_gap']:.2f} eV)"
            summary += "\\n"

        summary += f"\\nResults saved to: {results_file}"
        return summary

    except Exception as e:
        return f"Error searching Materials Project: {str(e)}"


@tool
def analyze_crystal_structure(
    structure_file: str, tolerance: float = 0.01, angle_tolerance: float = 5.0
) -> str:
    """Analyze crystal structure using Pymatgen.

    Args:
        structure_file: Path to structure file
        tolerance: Tolerance for symmetry analysis
        angle_tolerance: Angle tolerance for symmetry analysis

    Returns:
        String with crystal structure analysis
    """
    try:
        # Read structure using ASE then convert to Pymatgen
        atoms = read(structure_file)
        adaptor = AseAtomsAdaptor()
        structure = adaptor.get_structure(atoms)

        # Perform symmetry analysis
        sga = SpacegroupAnalyzer(
            structure, symprec=tolerance, angle_tolerance=angle_tolerance
        )

        # Get crystal system and space group
        crystal_system = sga.get_crystal_system()
        space_group = sga.get_space_group_symbol()
        space_group_number = sga.get_space_group_number()

        # Get conventional structure
        conventional_structure = sga.get_conventional_standard_structure()

        # Analyze local environment
        try:
            cnn = CrystalNN()
            coordination_envs = []
            for i, site in enumerate(structure):
                cn_info = cnn.get_cn(structure, i, use_weights=True)
                coordination_envs.append(
                    {
                        "site_index": i,
                        "element": str(site.specie),
                        "coordination_number": cn_info,
                    }
                )
        except Exception:
            coordination_envs = "Could not analyze coordination environments"

        # Generate output
        input_path = Path(structure_file)
        output_dir = input_path.parent / "analysis"
        output_dir.mkdir(exist_ok=True)

        # Save conventional structure
        conv_file = output_dir / f"{input_path.stem}_conventional.cif"
        conventional_structure.to(filename=str(conv_file))

        # Create analysis report
        analysis = {
            "original_file": structure_file,
            "formula": structure.formula,
            "crystal_system": crystal_system,
            "space_group_symbol": space_group,
            "space_group_number": space_group_number,
            "lattice_parameters": {
                "a": float(structure.lattice.a),
                "b": float(structure.lattice.b),
                "c": float(structure.lattice.c),
                "alpha": float(structure.lattice.alpha),
                "beta": float(structure.lattice.beta),
                "gamma": float(structure.lattice.gamma),
            },
            "volume": float(structure.volume),
            "density": float(structure.density),
            "num_sites": len(structure),
            "coordination_environments": coordination_envs,
            "conventional_structure_file": str(conv_file),
        }

        analysis_file = output_dir / f"{input_path.stem}_analysis.json"
        with open(analysis_file, "w") as f:
            json.dump(analysis, f, indent=2, default=str)

        # Create summary string
        summary = f"Crystal Structure Analysis for {structure.formula}:\\n"
        summary += f"Crystal System: {crystal_system}\\n"
        summary += f"Space Group: {space_group} (#{space_group_number})\\n"
        summary += f"Lattice Parameters: a={structure.lattice.a:.3f}, b={structure.lattice.b:.3f}, c={structure.lattice.c:.3f} Å\\n"
        summary += f"Angles: α={structure.lattice.alpha:.1f}°, β={structure.lattice.beta:.1f}°, γ={structure.lattice.gamma:.1f}°\\n"
        summary += f"Volume: {structure.volume:.2f} Å³\\n"
        summary += f"Density: {structure.density:.2f} g/cm³\\n"
        summary += f"Number of sites: {len(structure)}\\n"
        summary += f"\\nAnalysis saved to: {analysis_file}"
        summary += f"\\nConventional structure saved to: {conv_file}"

        return summary

    except Exception as e:
        return f"Error analyzing crystal structure: {str(e)}"


@tool
def find_pseudopotentials(
    elements: List[str],
    pp_type: str = "PAW",
    pp_library: str = "pslibrary",
    functional: str = "PBE",
    quality: str = "high",
    relativistic: Optional[bool] = None,
) -> dict:
    """Find, download, and extract pseudopotentials from PP metadata.

    Args:
        elements: List of chemical elements (symbols, e.g. ["Si", "O"])
        pp_type: Pseudopotential type ("PAW", "US", "ONCV")
        pp_library: Pseudopotential library ("pslibrary", "gbrv", "sg15", "dojo", "SSSP_Efficiency")
        functional: Exchange-correlation functional ("PBE", "PBEsol", "PZ")
        quality: Quality level ("high", "medium", "low")
        relativistic: Whether to use relativistic pseudopotentials (auto-detect for heavy elements if None)

    Returns:
        dict with working_dir, found pseudopotentials (local paths), and parameters
    """
    try:
        output_dir = Path(f"{settings.ROOT_PATH}/WORKSPACE/pseudos")
        output_dir.mkdir(exist_ok=True)

        found_pps = {}
        missing_pps = []

        # Load pseudopotential metadata
        pp_metadata = load_pseudopotential_metadata()

        for elem in elements:
            # Search parsed JSON
            match = None
            for entry in pp_metadata:
                if (
                    entry.get("element", "").capitalize() == elem.capitalize()
                    and entry.get("pp_type", "").lower() == pp_type.lower()
                    and entry.get("generator", "").lower() == pp_library.lower()
                    and entry.get("xc", "").lower() == functional.lower()
                ):
                    match = entry
                    break

            if not match or not match.get("download_url"):
                missing_pps.append(elem)
                continue

            url = match["download_url"]
            local_file = output_dir / Path(url).name

            # Download the pseudopotential if not already present
            if not local_file.exists():
                response = requests.get(url, headers=headers)
                if response.status_code == 200:
                    with open(local_file, "w") as f:
                        f.write(response.text)
                else:
                    missing_pps.append(elem)
                    continue

            # Extract if compressed
            final_file = local_file
            if local_file.suffix == ".gz":
                extracted_file = output_dir / local_file.stem
                with (
                    gzip.open(local_file, "rb") as f_in,
                    open(extracted_file, "wb") as f_out,
                ):
                    shutil.copyfileobj(f_in, f_out)
                final_file = extracted_file

            elif local_file.suffixes[-2:] in [
                [".tar", ".gz"],
                [".tar", ".bz2"],
                [".tar", ".xz"],
            ]:
                with tarfile.open(local_file, "r:*") as tar:
                    tar.extractall(output_dir)
                # pick extracted UPFs
                extracted_files = list(output_dir.glob("*.UPF")) + list(
                    output_dir.glob("*.upf")
                )
                if extracted_files:
                    final_file = extracted_files[0]

            found_pps[elem] = str(final_file)

        return {
            "working_dir": str(output_dir.resolve()),
            "found_pseudopotentials": found_pps,
            "missing": missing_pps,
        }

    except Exception as e:
        return {"error": str(e)}


@tool
def calculate_formation_energy(
    structure_file: str, reference_energies: Dict[str, float], total_energy: float
) -> str:
    """Calculate formation energy of a compound.

    Args:
        structure_file: Path to structure file
        reference_energies: Dict of element -> energy per atom (eV)
        total_energy: Total energy of the compound (eV)

    Returns:
        Formation energy calculation results
    """
    try:
        # Read structure
        atoms = read(structure_file)

        # Get composition
        symbols = atoms.get_chemical_symbols()
        composition = {}
        for symbol in symbols:
            composition[symbol] = composition.get(symbol, 0) + 1

        # Calculate formation energy
        # ΔHf = E_compound - Σ(n_i * E_i^ref)
        reference_sum = 0.0
        missing_refs = []

        for element, count in composition.items():
            if element in reference_energies:
                reference_sum += count * reference_energies[element]
            else:
                missing_refs.append(element)

        if missing_refs:
            return f"Error: Missing reference energies for elements: {', '.join(missing_refs)}"

        formation_energy = total_energy - reference_sum
        formation_energy_per_atom = formation_energy / len(atoms)

        # Generate output
        input_path = Path(structure_file)
        output_dir = input_path.parent / "formation_energies"
        output_dir.mkdir(exist_ok=True)

        # Create formation energy data
        fe_data = {
            "structure_file": structure_file,
            "formula": atoms.get_chemical_formula(),
            "composition": composition,
            "total_energy": total_energy,
            "reference_energies": reference_energies,
            "reference_sum": reference_sum,
            "formation_energy": formation_energy,
            "formation_energy_per_atom": formation_energy_per_atom,
            "num_atoms": len(atoms),
        }

        fe_file = output_dir / f"{input_path.stem}_formation_energy.json"
        with open(fe_file, "w") as f:
            json.dump(fe_data, f, indent=2)

        # Create summary
        summary = f"Formation Energy Calculation for {atoms.get_chemical_formula()}:\\n"
        summary += f"Total Energy: {total_energy:.4f} eV\\n"
        summary += f"Reference Sum: {reference_sum:.4f} eV\\n"
        summary += f"Formation Energy: {formation_energy:.4f} eV\\n"
        summary += (
            f"Formation Energy per atom: {formation_energy_per_atom:.4f} eV/atom\\n"
        )
        summary += f"\\nComposition: {composition}\\n"
        summary += f"Results saved to: {fe_file}"

        return summary

    except Exception as e:
        return f"Error calculating formation energy: {str(e)}"<|MERGE_RESOLUTION|>--- conflicted
+++ resolved
@@ -68,15 +68,11 @@
     chemsys: Optional[str] = None,
     properties: Optional[List[str]] = None,
     limit: int = 10,
-<<<<<<< HEAD
-    api_key: Optional[str] = None,
     band_gap: Optional[Tuple[Optional[float], Optional[float]]] = None,
     formation_energy_per_atom: Optional[Tuple[Optional[float], Optional[float]]] = None,
     energy_above_hull: Optional[Tuple[Optional[float], Optional[float]]] = None,
     is_metal: Optional[bool] = None,
     num_elements: Optional[Tuple[int,int]] = None
-=======
->>>>>>> 4a62384f
 ) -> str:
     """Search Materials Project database for materials.
 
@@ -88,16 +84,12 @@
         chemsys: Hyphen-joined chemical system (e.g., "Li-Fe-P-O", "Y-H").
         properties: List of properties to retrieve
         limit: Maximum number of results
-<<<<<<< HEAD
-        api_key: Materials Project API key
         band_gap: (min, max) band gap in eV. Use None for an open bound, e.g., (0.0, None).
         formation_energy_per_atom: (min, max) formation energy per atom in eV/atom.
         energy_above_hull: (min, max) energy above hull in eV/atom.
         is_metal: If set, restrict to metallic (True) or nonmetallic (False) entries.
         num_elements: (min_elems, max_elems) to constrain the number of elements in the composition.
         Only used when `elements` is provided.
-=======
->>>>>>> 4a62384f
 
     Returns:
         Search results with material properties
@@ -148,14 +140,7 @@
             query_kwargs["is_metal"] = is_metal
 
         with MPRester(api_key=api_key) as mpr:
-<<<<<<< HEAD
             docs = mpr.materials.summary.search(**query_kwargs)[:limit]
-=======
-            # Search without fields parameter (API doesn't support it anymore)
-            docs = mpr.materials.summary.search(formula=formula)
-            # Limit results after getting them
-            docs = docs[:limit]
->>>>>>> 4a62384f
 
         if not docs:
             return f"No materials found for formula: {formula}"
@@ -199,22 +184,12 @@
             if density is not None:
                 result["density"] = float(density)
 
-<<<<<<< HEAD
             if hasattr(doc, "is_metal"):
                 result["is_metal"] = bool(doc.is_metal)
 
             if hasattr(doc, "symmetry"):
                 result["spacegroup"] = doc.symmetry.symbol
                 result["spacegroup_number"] = doc.symmetry.number
-=======
-            if symmetry:
-                if isinstance(symmetry, dict):
-                    result["spacegroup"] = symmetry.get("symbol", "unknown")
-                    result["spacegroup_number"] = symmetry.get("number", "unknown")
-                else:
-                    result["spacegroup"] = getattr(symmetry, "symbol", "unknown")
-                    result["spacegroup_number"] = getattr(symmetry, "number", "unknown")
->>>>>>> 4a62384f
 
             # Save structure if available
             if structure is not None:
@@ -233,7 +208,6 @@
             results.append(result)
 
         # Save search results
-<<<<<<< HEAD
         tag = (
             f"formula_{formula}" if formula is not None else
             f"elements_{'-'.join(elements)}" if elements is not None else
@@ -241,10 +215,6 @@
             f"chemsys_{chemsys}"
         ).replace(" ", "_")
         results_file = output_dir / f"search_{tag}_results.json"
-=======
-        safe_formula = formula.replace(" ", "_") if formula else "unknown"
-        results_file = output_dir / f"search_{safe_formula}_results.json"
->>>>>>> 4a62384f
         with open(results_file, "w") as f:
             json.dump(results, f, indent=2, default=str)
 
