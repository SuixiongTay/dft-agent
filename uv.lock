version = 1
revision = 2
requires-python = "==3.12.*"
resolution-markers = [
    "sys_platform == 'win32'",
    "sys_platform != 'win32'",
]

[[package]]
name = "aiohappyeyeballs"
version = "2.6.1"
source = { registry = "https://pypi.org/simple" }
sdist = { url = "https://files.pythonhosted.org/packages/26/30/f84a107a9c4331c14b2b586036f40965c128aa4fee4dda5d3d51cb14ad54/aiohappyeyeballs-2.6.1.tar.gz", hash = "sha256:c3f9d0113123803ccadfdf3f0faa505bc78e6a72d1cc4806cbd719826e943558", size = 22760, upload-time = "2025-03-12T01:42:48.764Z" }
wheels = [
    { url = "https://files.pythonhosted.org/packages/0f/15/5bf3b99495fb160b63f95972b81750f18f7f4e02ad051373b669d17d44f2/aiohappyeyeballs-2.6.1-py3-none-any.whl", hash = "sha256:f349ba8f4b75cb25c99c5c2d84e997e485204d2902a9597802b0371f09331fb8", size = 15265, upload-time = "2025-03-12T01:42:47.083Z" },
]

[[package]]
name = "aiohttp"
version = "3.12.15"
source = { registry = "https://pypi.org/simple" }
dependencies = [
    { name = "aiohappyeyeballs" },
    { name = "aiosignal" },
    { name = "attrs" },
    { name = "frozenlist" },
    { name = "multidict" },
    { name = "propcache" },
    { name = "yarl" },
]
sdist = { url = "https://files.pythonhosted.org/packages/9b/e7/d92a237d8802ca88483906c388f7c201bbe96cd80a165ffd0ac2f6a8d59f/aiohttp-3.12.15.tar.gz", hash = "sha256:4fc61385e9c98d72fcdf47e6dd81833f47b2f77c114c29cd64a361be57a763a2", size = 7823716, upload-time = "2025-07-29T05:52:32.215Z" }
wheels = [
    { url = "https://files.pythonhosted.org/packages/63/97/77cb2450d9b35f517d6cf506256bf4f5bda3f93a66b4ad64ba7fc917899c/aiohttp-3.12.15-cp312-cp312-macosx_10_13_universal2.whl", hash = "sha256:802d3868f5776e28f7bf69d349c26fc0efadb81676d0afa88ed00d98a26340b7", size = 702333, upload-time = "2025-07-29T05:50:46.507Z" },
    { url = "https://files.pythonhosted.org/packages/83/6d/0544e6b08b748682c30b9f65640d006e51f90763b41d7c546693bc22900d/aiohttp-3.12.15-cp312-cp312-macosx_10_13_x86_64.whl", hash = "sha256:f2800614cd560287be05e33a679638e586a2d7401f4ddf99e304d98878c29444", size = 476948, upload-time = "2025-07-29T05:50:48.067Z" },
    { url = "https://files.pythonhosted.org/packages/3a/1d/c8c40e611e5094330284b1aea8a4b02ca0858f8458614fa35754cab42b9c/aiohttp-3.12.15-cp312-cp312-macosx_11_0_arm64.whl", hash = "sha256:8466151554b593909d30a0a125d638b4e5f3836e5aecde85b66b80ded1cb5b0d", size = 469787, upload-time = "2025-07-29T05:50:49.669Z" },
    { url = "https://files.pythonhosted.org/packages/38/7d/b76438e70319796bfff717f325d97ce2e9310f752a267bfdf5192ac6082b/aiohttp-3.12.15-cp312-cp312-manylinux_2_17_aarch64.manylinux2014_aarch64.whl", hash = "sha256:2e5a495cb1be69dae4b08f35a6c4579c539e9b5706f606632102c0f855bcba7c", size = 1716590, upload-time = "2025-07-29T05:50:51.368Z" },
    { url = "https://files.pythonhosted.org/packages/79/b1/60370d70cdf8b269ee1444b390cbd72ce514f0d1cd1a715821c784d272c9/aiohttp-3.12.15-cp312-cp312-manylinux_2_17_armv7l.manylinux2014_armv7l.manylinux_2_31_armv7l.whl", hash = "sha256:6404dfc8cdde35c69aaa489bb3542fb86ef215fc70277c892be8af540e5e21c0", size = 1699241, upload-time = "2025-07-29T05:50:53.628Z" },
    { url = "https://files.pythonhosted.org/packages/a3/2b/4968a7b8792437ebc12186db31523f541943e99bda8f30335c482bea6879/aiohttp-3.12.15-cp312-cp312-manylinux_2_17_ppc64le.manylinux2014_ppc64le.whl", hash = "sha256:3ead1c00f8521a5c9070fcb88f02967b1d8a0544e6d85c253f6968b785e1a2ab", size = 1754335, upload-time = "2025-07-29T05:50:55.394Z" },
    { url = "https://files.pythonhosted.org/packages/fb/c1/49524ed553f9a0bec1a11fac09e790f49ff669bcd14164f9fab608831c4d/aiohttp-3.12.15-cp312-cp312-manylinux_2_17_s390x.manylinux2014_s390x.whl", hash = "sha256:6990ef617f14450bc6b34941dba4f12d5613cbf4e33805932f853fbd1cf18bfb", size = 1800491, upload-time = "2025-07-29T05:50:57.202Z" },
    { url = "https://files.pythonhosted.org/packages/de/5e/3bf5acea47a96a28c121b167f5ef659cf71208b19e52a88cdfa5c37f1fcc/aiohttp-3.12.15-cp312-cp312-manylinux_2_17_x86_64.manylinux2014_x86_64.whl", hash = "sha256:fd736ed420f4db2b8148b52b46b88ed038d0354255f9a73196b7bbce3ea97545", size = 1719929, upload-time = "2025-07-29T05:50:59.192Z" },
    { url = "https://files.pythonhosted.org/packages/39/94/8ae30b806835bcd1cba799ba35347dee6961a11bd507db634516210e91d8/aiohttp-3.12.15-cp312-cp312-manylinux_2_5_i686.manylinux1_i686.manylinux_2_17_i686.manylinux2014_i686.whl", hash = "sha256:3c5092ce14361a73086b90c6efb3948ffa5be2f5b6fbcf52e8d8c8b8848bb97c", size = 1635733, upload-time = "2025-07-29T05:51:01.394Z" },
    { url = "https://files.pythonhosted.org/packages/7a/46/06cdef71dd03acd9da7f51ab3a9107318aee12ad38d273f654e4f981583a/aiohttp-3.12.15-cp312-cp312-musllinux_1_2_aarch64.whl", hash = "sha256:aaa2234bb60c4dbf82893e934d8ee8dea30446f0647e024074237a56a08c01bd", size = 1696790, upload-time = "2025-07-29T05:51:03.657Z" },
    { url = "https://files.pythonhosted.org/packages/02/90/6b4cfaaf92ed98d0ec4d173e78b99b4b1a7551250be8937d9d67ecb356b4/aiohttp-3.12.15-cp312-cp312-musllinux_1_2_armv7l.whl", hash = "sha256:6d86a2fbdd14192e2f234a92d3b494dd4457e683ba07e5905a0b3ee25389ac9f", size = 1718245, upload-time = "2025-07-29T05:51:05.911Z" },
    { url = "https://files.pythonhosted.org/packages/2e/e6/2593751670fa06f080a846f37f112cbe6f873ba510d070136a6ed46117c6/aiohttp-3.12.15-cp312-cp312-musllinux_1_2_i686.whl", hash = "sha256:a041e7e2612041a6ddf1c6a33b883be6a421247c7afd47e885969ee4cc58bd8d", size = 1658899, upload-time = "2025-07-29T05:51:07.753Z" },
    { url = "https://files.pythonhosted.org/packages/8f/28/c15bacbdb8b8eb5bf39b10680d129ea7410b859e379b03190f02fa104ffd/aiohttp-3.12.15-cp312-cp312-musllinux_1_2_ppc64le.whl", hash = "sha256:5015082477abeafad7203757ae44299a610e89ee82a1503e3d4184e6bafdd519", size = 1738459, upload-time = "2025-07-29T05:51:09.56Z" },
    { url = "https://files.pythonhosted.org/packages/00/de/c269cbc4faa01fb10f143b1670633a8ddd5b2e1ffd0548f7aa49cb5c70e2/aiohttp-3.12.15-cp312-cp312-musllinux_1_2_s390x.whl", hash = "sha256:56822ff5ddfd1b745534e658faba944012346184fbfe732e0d6134b744516eea", size = 1766434, upload-time = "2025-07-29T05:51:11.423Z" },
    { url = "https://files.pythonhosted.org/packages/52/b0/4ff3abd81aa7d929b27d2e1403722a65fc87b763e3a97b3a2a494bfc63bc/aiohttp-3.12.15-cp312-cp312-musllinux_1_2_x86_64.whl", hash = "sha256:b2acbbfff69019d9014508c4ba0401822e8bae5a5fdc3b6814285b71231b60f3", size = 1726045, upload-time = "2025-07-29T05:51:13.689Z" },
    { url = "https://files.pythonhosted.org/packages/71/16/949225a6a2dd6efcbd855fbd90cf476052e648fb011aa538e3b15b89a57a/aiohttp-3.12.15-cp312-cp312-win32.whl", hash = "sha256:d849b0901b50f2185874b9a232f38e26b9b3d4810095a7572eacea939132d4e1", size = 423591, upload-time = "2025-07-29T05:51:15.452Z" },
    { url = "https://files.pythonhosted.org/packages/2b/d8/fa65d2a349fe938b76d309db1a56a75c4fb8cc7b17a398b698488a939903/aiohttp-3.12.15-cp312-cp312-win_amd64.whl", hash = "sha256:b390ef5f62bb508a9d67cb3bba9b8356e23b3996da7062f1a57ce1a79d2b3d34", size = 450266, upload-time = "2025-07-29T05:51:17.239Z" },
]

[[package]]
name = "aioitertools"
version = "0.12.0"
source = { registry = "https://pypi.org/simple" }
sdist = { url = "https://files.pythonhosted.org/packages/06/de/38491a84ab323b47c7f86e94d2830e748780525f7a10c8600b67ead7e9ea/aioitertools-0.12.0.tar.gz", hash = "sha256:c2a9055b4fbb7705f561b9d86053e8af5d10cc845d22c32008c43490b2d8dd6b", size = 19369, upload-time = "2024-09-02T03:33:40.349Z" }
wheels = [
    { url = "https://files.pythonhosted.org/packages/85/13/58b70a580de00893223d61de8fea167877a3aed97d4a5e1405c9159ef925/aioitertools-0.12.0-py3-none-any.whl", hash = "sha256:fc1f5fac3d737354de8831cbba3eb04f79dd649d8f3afb4c5b114925e662a796", size = 24345, upload-time = "2024-09-02T03:34:59.454Z" },
]

[[package]]
name = "aiosignal"
version = "1.4.0"
source = { registry = "https://pypi.org/simple" }
dependencies = [
    { name = "frozenlist" },
    { name = "typing-extensions" },
]
sdist = { url = "https://files.pythonhosted.org/packages/61/62/06741b579156360248d1ec624842ad0edf697050bbaf7c3e46394e106ad1/aiosignal-1.4.0.tar.gz", hash = "sha256:f47eecd9468083c2029cc99945502cb7708b082c232f9aca65da147157b251c7", size = 25007, upload-time = "2025-07-03T22:54:43.528Z" }
wheels = [
    { url = "https://files.pythonhosted.org/packages/fb/76/641ae371508676492379f16e2fa48f4e2c11741bd63c48be4b12a6b09cba/aiosignal-1.4.0-py3-none-any.whl", hash = "sha256:053243f8b92b990551949e63930a839ff0cf0b0ebbe0597b0f3fb19e1a0fe82e", size = 7490, upload-time = "2025-07-03T22:54:42.156Z" },
]

[[package]]
name = "aiosqlite"
version = "0.21.0"
source = { registry = "https://pypi.org/simple" }
dependencies = [
    { name = "typing-extensions" },
]
sdist = { url = "https://files.pythonhosted.org/packages/13/7d/8bca2bf9a247c2c5dfeec1d7a5f40db6518f88d314b8bca9da29670d2671/aiosqlite-0.21.0.tar.gz", hash = "sha256:131bb8056daa3bc875608c631c678cda73922a2d4ba8aec373b19f18c17e7aa3", size = 13454, upload-time = "2025-02-03T07:30:16.235Z" }
wheels = [
    { url = "https://files.pythonhosted.org/packages/f5/10/6c25ed6de94c49f88a91fa5018cb4c0f3625f31d5be9f771ebe5cc7cd506/aiosqlite-0.21.0-py3-none-any.whl", hash = "sha256:2549cf4057f95f53dcba16f2b64e8e2791d7e1adedb13197dd8ed77bb226d7d0", size = 15792, upload-time = "2025-02-03T07:30:13.6Z" },
]

[[package]]
name = "altair"
version = "5.5.0"
source = { registry = "https://pypi.org/simple" }
dependencies = [
    { name = "jinja2" },
    { name = "jsonschema" },
    { name = "narwhals" },
    { name = "packaging" },
    { name = "typing-extensions" },
]
sdist = { url = "https://files.pythonhosted.org/packages/16/b1/f2969c7bdb8ad8bbdda031687defdce2c19afba2aa2c8e1d2a17f78376d8/altair-5.5.0.tar.gz", hash = "sha256:d960ebe6178c56de3855a68c47b516be38640b73fb3b5111c2a9ca90546dd73d", size = 705305, upload-time = "2024-11-23T23:39:58.542Z" }
wheels = [
    { url = "https://files.pythonhosted.org/packages/aa/f3/0b6ced594e51cc95d8c1fc1640d3623770d01e4969d29c0bd09945fafefa/altair-5.5.0-py3-none-any.whl", hash = "sha256:91a310b926508d560fe0148d02a194f38b824122641ef528113d029fcd129f8c", size = 731200, upload-time = "2024-11-23T23:39:56.4Z" },
]

[[package]]
name = "annotated-types"
version = "0.7.0"
source = { registry = "https://pypi.org/simple" }
sdist = { url = "https://files.pythonhosted.org/packages/ee/67/531ea369ba64dcff5ec9c3402f9f51bf748cec26dde048a2f973a4eea7f5/annotated_types-0.7.0.tar.gz", hash = "sha256:aff07c09a53a08bc8cfccb9c85b05f1aa9a2a6f23728d790723543408344ce89", size = 16081, upload-time = "2024-05-20T21:33:25.928Z" }
wheels = [
    { url = "https://files.pythonhosted.org/packages/78/b6/6307fbef88d9b5ee7421e68d78a9f162e0da4900bc5f5793f6d3d0e34fb8/annotated_types-0.7.0-py3-none-any.whl", hash = "sha256:1f02e8b43a8fbbc3f3e0d4f0f4bfc8131bcb4eebe8849b8e5c773f3a1c582a53", size = 13643, upload-time = "2024-05-20T21:33:24.1Z" },
]

[[package]]
name = "anthropic"
version = "0.64.0"
source = { registry = "https://pypi.org/simple" }
dependencies = [
    { name = "anyio" },
    { name = "distro" },
    { name = "httpx" },
    { name = "jiter" },
    { name = "pydantic" },
    { name = "sniffio" },
    { name = "typing-extensions" },
]
sdist = { url = "https://files.pythonhosted.org/packages/d8/4f/f2b880cba1a76f3acc7d5eb2ae217632eac1b8cef5ed3027493545c59eba/anthropic-0.64.0.tar.gz", hash = "sha256:3d496c91a63dff64f451b3e8e4b238a9640bf87b0c11d0b74ddc372ba5a3fe58", size = 427893, upload-time = "2025-08-13T17:09:49.915Z" }
wheels = [
    { url = "https://files.pythonhosted.org/packages/a9/b2/2d268bcd5d6441df9dc0ebebc67107657edb8b0150d3fda1a5b81d1bec45/anthropic-0.64.0-py3-none-any.whl", hash = "sha256:6f5f7d913a6a95eb7f8e1bda4e75f76670e8acd8d4cd965e02e2a256b0429dd1", size = 297244, upload-time = "2025-08-13T17:09:47.908Z" },
]

[[package]]
name = "anyio"
version = "4.9.0"
source = { registry = "https://pypi.org/simple" }
dependencies = [
    { name = "idna" },
    { name = "sniffio" },
    { name = "typing-extensions" },
]
sdist = { url = "https://files.pythonhosted.org/packages/95/7d/4c1bd541d4dffa1b52bd83fb8527089e097a106fc90b467a7313b105f840/anyio-4.9.0.tar.gz", hash = "sha256:673c0c244e15788651a4ff38710fea9675823028a6f08a5eda409e0c9840a028", size = 190949, upload-time = "2025-03-17T00:02:54.77Z" }
wheels = [
    { url = "https://files.pythonhosted.org/packages/a1/ee/48ca1a7c89ffec8b6a0c5d02b89c305671d5ffd8d3c94acf8b8c408575bb/anyio-4.9.0-py3-none-any.whl", hash = "sha256:9f76d541cad6e36af7beb62e978876f3b41e3e04f2c1fbf0884604c0a9c4d93c", size = 100916, upload-time = "2025-03-17T00:02:52.713Z" },
]

[[package]]
name = "ase"
version = "3.25.0"
source = { registry = "https://pypi.org/simple" }
dependencies = [
    { name = "matplotlib" },
    { name = "numpy" },
    { name = "scipy" },
]
sdist = { url = "https://files.pythonhosted.org/packages/e8/a1/5735ced2f159979f5b27c4083126b7796a5750cee6f027864e59818a5b76/ase-3.25.0.tar.gz", hash = "sha256:374cf8ca9fe588f05d6e856da3c9c17ef262dc968027b231d449334140c962c2", size = 2400055, upload-time = "2025-04-11T17:14:39.975Z" }
wheels = [
    { url = "https://files.pythonhosted.org/packages/07/f5/007d993fcf3b051acb304d5402e0bd103fd20816b47dee9531bdbfb3aa0c/ase-3.25.0-py3-none-any.whl", hash = "sha256:f9a5295e1154da355af04726d001fa76a311c076616d98e49cd9f34fc3afe188", size = 2951559, upload-time = "2025-04-11T17:14:37.617Z" },
]

[[package]]
name = "attrs"
version = "25.3.0"
source = { registry = "https://pypi.org/simple" }
sdist = { url = "https://files.pythonhosted.org/packages/5a/b0/1367933a8532ee6ff8d63537de4f1177af4bff9f3e829baf7331f595bb24/attrs-25.3.0.tar.gz", hash = "sha256:75d7cefc7fb576747b2c81b4442d4d4a1ce0900973527c011d1030fd3bf4af1b", size = 812032, upload-time = "2025-03-13T11:10:22.779Z" }
wheels = [
    { url = "https://files.pythonhosted.org/packages/77/06/bb80f5f86020c4551da315d78b3ab75e8228f89f0162f2c3a819e407941a/attrs-25.3.0-py3-none-any.whl", hash = "sha256:427318ce031701fea540783410126f03899a97ffc6f61596ad581ac2e40e3bc3", size = 63815, upload-time = "2025-03-13T11:10:21.14Z" },
]

[[package]]
name = "bcrypt"
version = "4.3.0"
source = { registry = "https://pypi.org/simple" }
sdist = { url = "https://files.pythonhosted.org/packages/bb/5d/6d7433e0f3cd46ce0b43cd65e1db465ea024dbb8216fb2404e919c2ad77b/bcrypt-4.3.0.tar.gz", hash = "sha256:3a3fd2204178b6d2adcf09cb4f6426ffef54762577a7c9b54c159008cb288c18", size = 25697, upload-time = "2025-02-28T01:24:09.174Z" }
wheels = [
    { url = "https://files.pythonhosted.org/packages/11/22/5ada0b9af72b60cbc4c9a399fdde4af0feaa609d27eb0adc61607997a3fa/bcrypt-4.3.0-cp38-abi3-macosx_10_12_universal2.whl", hash = "sha256:f81b0ed2639568bf14749112298f9e4e2b28853dab50a8b357e31798686a036d", size = 498019, upload-time = "2025-02-28T01:23:05.838Z" },
    { url = "https://files.pythonhosted.org/packages/b8/8c/252a1edc598dc1ce57905be173328eda073083826955ee3c97c7ff5ba584/bcrypt-4.3.0-cp38-abi3-manylinux_2_17_aarch64.manylinux2014_aarch64.whl", hash = "sha256:864f8f19adbe13b7de11ba15d85d4a428c7e2f344bac110f667676a0ff84924b", size = 279174, upload-time = "2025-02-28T01:23:07.274Z" },
    { url = "https://files.pythonhosted.org/packages/29/5b/4547d5c49b85f0337c13929f2ccbe08b7283069eea3550a457914fc078aa/bcrypt-4.3.0-cp38-abi3-manylinux_2_17_x86_64.manylinux2014_x86_64.whl", hash = "sha256:3e36506d001e93bffe59754397572f21bb5dc7c83f54454c990c74a468cd589e", size = 283870, upload-time = "2025-02-28T01:23:09.151Z" },
    { url = "https://files.pythonhosted.org/packages/be/21/7dbaf3fa1745cb63f776bb046e481fbababd7d344c5324eab47f5ca92dd2/bcrypt-4.3.0-cp38-abi3-manylinux_2_28_aarch64.whl", hash = "sha256:842d08d75d9fe9fb94b18b071090220697f9f184d4547179b60734846461ed59", size = 279601, upload-time = "2025-02-28T01:23:11.461Z" },
    { url = "https://files.pythonhosted.org/packages/6d/64/e042fc8262e971347d9230d9abbe70d68b0a549acd8611c83cebd3eaec67/bcrypt-4.3.0-cp38-abi3-manylinux_2_28_armv7l.manylinux_2_31_armv7l.whl", hash = "sha256:7c03296b85cb87db865d91da79bf63d5609284fc0cab9472fdd8367bbd830753", size = 297660, upload-time = "2025-02-28T01:23:12.989Z" },
    { url = "https://files.pythonhosted.org/packages/50/b8/6294eb84a3fef3b67c69b4470fcdd5326676806bf2519cda79331ab3c3a9/bcrypt-4.3.0-cp38-abi3-manylinux_2_28_x86_64.whl", hash = "sha256:62f26585e8b219cdc909b6a0069efc5e4267e25d4a3770a364ac58024f62a761", size = 284083, upload-time = "2025-02-28T01:23:14.5Z" },
    { url = "https://files.pythonhosted.org/packages/62/e6/baff635a4f2c42e8788fe1b1633911c38551ecca9a749d1052d296329da6/bcrypt-4.3.0-cp38-abi3-manylinux_2_34_aarch64.whl", hash = "sha256:beeefe437218a65322fbd0069eb437e7c98137e08f22c4660ac2dc795c31f8bb", size = 279237, upload-time = "2025-02-28T01:23:16.686Z" },
    { url = "https://files.pythonhosted.org/packages/39/48/46f623f1b0c7dc2e5de0b8af5e6f5ac4cc26408ac33f3d424e5ad8da4a90/bcrypt-4.3.0-cp38-abi3-manylinux_2_34_x86_64.whl", hash = "sha256:97eea7408db3a5bcce4a55d13245ab3fa566e23b4c67cd227062bb49e26c585d", size = 283737, upload-time = "2025-02-28T01:23:18.897Z" },
    { url = "https://files.pythonhosted.org/packages/49/8b/70671c3ce9c0fca4a6cc3cc6ccbaa7e948875a2e62cbd146e04a4011899c/bcrypt-4.3.0-cp38-abi3-musllinux_1_1_aarch64.whl", hash = "sha256:191354ebfe305e84f344c5964c7cd5f924a3bfc5d405c75ad07f232b6dffb49f", size = 312741, upload-time = "2025-02-28T01:23:21.041Z" },
    { url = "https://files.pythonhosted.org/packages/27/fb/910d3a1caa2d249b6040a5caf9f9866c52114d51523ac2fb47578a27faee/bcrypt-4.3.0-cp38-abi3-musllinux_1_1_x86_64.whl", hash = "sha256:41261d64150858eeb5ff43c753c4b216991e0ae16614a308a15d909503617732", size = 316472, upload-time = "2025-02-28T01:23:23.183Z" },
    { url = "https://files.pythonhosted.org/packages/dc/cf/7cf3a05b66ce466cfb575dbbda39718d45a609daa78500f57fa9f36fa3c0/bcrypt-4.3.0-cp38-abi3-musllinux_1_2_aarch64.whl", hash = "sha256:33752b1ba962ee793fa2b6321404bf20011fe45b9afd2a842139de3011898fef", size = 343606, upload-time = "2025-02-28T01:23:25.361Z" },
    { url = "https://files.pythonhosted.org/packages/e3/b8/e970ecc6d7e355c0d892b7f733480f4aa8509f99b33e71550242cf0b7e63/bcrypt-4.3.0-cp38-abi3-musllinux_1_2_x86_64.whl", hash = "sha256:50e6e80a4bfd23a25f5c05b90167c19030cf9f87930f7cb2eacb99f45d1c3304", size = 362867, upload-time = "2025-02-28T01:23:26.875Z" },
    { url = "https://files.pythonhosted.org/packages/a9/97/8d3118efd8354c555a3422d544163f40d9f236be5b96c714086463f11699/bcrypt-4.3.0-cp38-abi3-win32.whl", hash = "sha256:67a561c4d9fb9465ec866177e7aebcad08fe23aaf6fbd692a6fab69088abfc51", size = 160589, upload-time = "2025-02-28T01:23:28.381Z" },
    { url = "https://files.pythonhosted.org/packages/29/07/416f0b99f7f3997c69815365babbc2e8754181a4b1899d921b3c7d5b6f12/bcrypt-4.3.0-cp38-abi3-win_amd64.whl", hash = "sha256:584027857bc2843772114717a7490a37f68da563b3620f78a849bcb54dc11e62", size = 152794, upload-time = "2025-02-28T01:23:30.187Z" },
    { url = "https://files.pythonhosted.org/packages/6e/c1/3fa0e9e4e0bfd3fd77eb8b52ec198fd6e1fd7e9402052e43f23483f956dd/bcrypt-4.3.0-cp39-abi3-macosx_10_12_universal2.whl", hash = "sha256:0d3efb1157edebfd9128e4e46e2ac1a64e0c1fe46fb023158a407c7892b0f8c3", size = 498969, upload-time = "2025-02-28T01:23:31.945Z" },
    { url = "https://files.pythonhosted.org/packages/ce/d4/755ce19b6743394787fbd7dff6bf271b27ee9b5912a97242e3caf125885b/bcrypt-4.3.0-cp39-abi3-manylinux_2_17_aarch64.manylinux2014_aarch64.whl", hash = "sha256:08bacc884fd302b611226c01014eca277d48f0a05187666bca23aac0dad6fe24", size = 279158, upload-time = "2025-02-28T01:23:34.161Z" },
    { url = "https://files.pythonhosted.org/packages/9b/5d/805ef1a749c965c46b28285dfb5cd272a7ed9fa971f970435a5133250182/bcrypt-4.3.0-cp39-abi3-manylinux_2_17_x86_64.manylinux2014_x86_64.whl", hash = "sha256:f6746e6fec103fcd509b96bacdfdaa2fbde9a553245dbada284435173a6f1aef", size = 284285, upload-time = "2025-02-28T01:23:35.765Z" },
    { url = "https://files.pythonhosted.org/packages/ab/2b/698580547a4a4988e415721b71eb45e80c879f0fb04a62da131f45987b96/bcrypt-4.3.0-cp39-abi3-manylinux_2_28_aarch64.whl", hash = "sha256:afe327968aaf13fc143a56a3360cb27d4ad0345e34da12c7290f1b00b8fe9a8b", size = 279583, upload-time = "2025-02-28T01:23:38.021Z" },
    { url = "https://files.pythonhosted.org/packages/f2/87/62e1e426418204db520f955ffd06f1efd389feca893dad7095bf35612eec/bcrypt-4.3.0-cp39-abi3-manylinux_2_28_armv7l.manylinux_2_31_armv7l.whl", hash = "sha256:d9af79d322e735b1fc33404b5765108ae0ff232d4b54666d46730f8ac1a43676", size = 297896, upload-time = "2025-02-28T01:23:39.575Z" },
    { url = "https://files.pythonhosted.org/packages/cb/c6/8fedca4c2ada1b6e889c52d2943b2f968d3427e5d65f595620ec4c06fa2f/bcrypt-4.3.0-cp39-abi3-manylinux_2_28_x86_64.whl", hash = "sha256:f1e3ffa1365e8702dc48c8b360fef8d7afeca482809c5e45e653af82ccd088c1", size = 284492, upload-time = "2025-02-28T01:23:40.901Z" },
    { url = "https://files.pythonhosted.org/packages/4d/4d/c43332dcaaddb7710a8ff5269fcccba97ed3c85987ddaa808db084267b9a/bcrypt-4.3.0-cp39-abi3-manylinux_2_34_aarch64.whl", hash = "sha256:3004df1b323d10021fda07a813fd33e0fd57bef0e9a480bb143877f6cba996fe", size = 279213, upload-time = "2025-02-28T01:23:42.653Z" },
    { url = "https://files.pythonhosted.org/packages/dc/7f/1e36379e169a7df3a14a1c160a49b7b918600a6008de43ff20d479e6f4b5/bcrypt-4.3.0-cp39-abi3-manylinux_2_34_x86_64.whl", hash = "sha256:531457e5c839d8caea9b589a1bcfe3756b0547d7814e9ce3d437f17da75c32b0", size = 284162, upload-time = "2025-02-28T01:23:43.964Z" },
    { url = "https://files.pythonhosted.org/packages/1c/0a/644b2731194b0d7646f3210dc4d80c7fee3ecb3a1f791a6e0ae6bb8684e3/bcrypt-4.3.0-cp39-abi3-musllinux_1_1_aarch64.whl", hash = "sha256:17a854d9a7a476a89dcef6c8bd119ad23e0f82557afbd2c442777a16408e614f", size = 312856, upload-time = "2025-02-28T01:23:46.011Z" },
    { url = "https://files.pythonhosted.org/packages/dc/62/2a871837c0bb6ab0c9a88bf54de0fc021a6a08832d4ea313ed92a669d437/bcrypt-4.3.0-cp39-abi3-musllinux_1_1_x86_64.whl", hash = "sha256:6fb1fd3ab08c0cbc6826a2e0447610c6f09e983a281b919ed721ad32236b8b23", size = 316726, upload-time = "2025-02-28T01:23:47.575Z" },
    { url = "https://files.pythonhosted.org/packages/0c/a1/9898ea3faac0b156d457fd73a3cb9c2855c6fd063e44b8522925cdd8ce46/bcrypt-4.3.0-cp39-abi3-musllinux_1_2_aarch64.whl", hash = "sha256:e965a9c1e9a393b8005031ff52583cedc15b7884fce7deb8b0346388837d6cfe", size = 343664, upload-time = "2025-02-28T01:23:49.059Z" },
    { url = "https://files.pythonhosted.org/packages/40/f2/71b4ed65ce38982ecdda0ff20c3ad1b15e71949c78b2c053df53629ce940/bcrypt-4.3.0-cp39-abi3-musllinux_1_2_x86_64.whl", hash = "sha256:79e70b8342a33b52b55d93b3a59223a844962bef479f6a0ea318ebbcadf71505", size = 363128, upload-time = "2025-02-28T01:23:50.399Z" },
    { url = "https://files.pythonhosted.org/packages/11/99/12f6a58eca6dea4be992d6c681b7ec9410a1d9f5cf368c61437e31daa879/bcrypt-4.3.0-cp39-abi3-win32.whl", hash = "sha256:b4d4e57f0a63fd0b358eb765063ff661328f69a04494427265950c71b992a39a", size = 160598, upload-time = "2025-02-28T01:23:51.775Z" },
    { url = "https://files.pythonhosted.org/packages/a9/cf/45fb5261ece3e6b9817d3d82b2f343a505fd58674a92577923bc500bd1aa/bcrypt-4.3.0-cp39-abi3-win_amd64.whl", hash = "sha256:e53e074b120f2877a35cc6c736b8eb161377caae8925c17688bd46ba56daaa5b", size = 152799, upload-time = "2025-02-28T01:23:53.139Z" },
]

[[package]]
name = "beautifulsoup4"
version = "4.13.4"
source = { registry = "https://pypi.org/simple" }
dependencies = [
    { name = "soupsieve" },
    { name = "typing-extensions" },
]
sdist = { url = "https://files.pythonhosted.org/packages/d8/e4/0c4c39e18fd76d6a628d4dd8da40543d136ce2d1752bd6eeeab0791f4d6b/beautifulsoup4-4.13.4.tar.gz", hash = "sha256:dbb3c4e1ceae6aefebdaf2423247260cd062430a410e38c66f2baa50a8437195", size = 621067, upload-time = "2025-04-15T17:05:13.836Z" }
wheels = [
    { url = "https://files.pythonhosted.org/packages/50/cd/30110dc0ffcf3b131156077b90e9f60ed75711223f306da4db08eff8403b/beautifulsoup4-4.13.4-py3-none-any.whl", hash = "sha256:9bbbb14bfde9d79f38b8cd5f8c7c85f4b8f2523190ebed90e950a8dea4cb1c4b", size = 187285, upload-time = "2025-04-15T17:05:12.221Z" },
]

[[package]]
name = "bibtexparser"
version = "1.4.3"
source = { registry = "https://pypi.org/simple" }
dependencies = [
    { name = "pyparsing" },
]
sdist = { url = "https://files.pythonhosted.org/packages/92/8d/e296c7af03757debd8fc80df2898cbed4fb69fc61ed2c9b4a1d42e923a9e/bibtexparser-1.4.3.tar.gz", hash = "sha256:a9c7ded64bc137720e4df0b1b7f12734edc1361185f1c9097048ff7c35af2b8f", size = 55582, upload-time = "2024-12-19T20:41:57.754Z" }

[[package]]
name = "blinker"
version = "1.9.0"
source = { registry = "https://pypi.org/simple" }
sdist = { url = "https://files.pythonhosted.org/packages/21/28/9b3f50ce0e048515135495f198351908d99540d69bfdc8c1d15b73dc55ce/blinker-1.9.0.tar.gz", hash = "sha256:b4ce2265a7abece45e7cc896e98dbebe6cead56bcf805a3d23136d145f5445bf", size = 22460, upload-time = "2024-11-08T17:25:47.436Z" }
wheels = [
    { url = "https://files.pythonhosted.org/packages/10/cb/f2ad4230dc2eb1a74edf38f1a38b9b52277f75bef262d8908e60d957e13c/blinker-1.9.0-py3-none-any.whl", hash = "sha256:ba0efaa9080b619ff2f3459d1d500c57bddea4a6b424b60a91141db6fd2f08bc", size = 8458, upload-time = "2024-11-08T17:25:46.184Z" },
]

[[package]]
name = "blockbuster"
version = "1.5.25"
source = { registry = "https://pypi.org/simple" }
dependencies = [
    { name = "forbiddenfruit", marker = "implementation_name == 'cpython'" },
]
sdist = { url = "https://files.pythonhosted.org/packages/7f/bc/57c49465decaeeedd58ce2d970b4cdfd93a74ba9993abff2dc498a31c283/blockbuster-1.5.25.tar.gz", hash = "sha256:b72f1d2aefdeecd2a820ddf1e1c8593bf00b96e9fdc4cd2199ebafd06f7cb8f0", size = 36058, upload-time = "2025-07-14T16:00:20.766Z" }
wheels = [
    { url = "https://files.pythonhosted.org/packages/0b/01/dccc277c014f171f61a6047bb22c684e16c7f2db6bb5c8cce1feaf41ec55/blockbuster-1.5.25-py3-none-any.whl", hash = "sha256:cb06229762273e0f5f3accdaed3d2c5a3b61b055e38843de202311ede21bb0f5", size = 13196, upload-time = "2025-07-14T16:00:19.396Z" },
]

[[package]]
name = "boto3"
version = "1.40.1"
source = { registry = "https://pypi.org/simple" }
dependencies = [
    { name = "botocore" },
    { name = "jmespath" },
    { name = "s3transfer" },
]
sdist = { url = "https://files.pythonhosted.org/packages/48/4d/70d209fdebf0377db233f80dfdf26ca2bc25d2b2e89d4882e0edccd2227f/boto3-1.40.1.tar.gz", hash = "sha256:985ed4bf64729807f870eadbc46ad98baf93096917f7194ec39d743ff75b3f1d", size = 111817, upload-time = "2025-08-01T19:24:18.017Z" }
wheels = [
    { url = "https://files.pythonhosted.org/packages/97/0e/f0cb4f71c40ba07e6ed5b47699a737a080d3c4f4b7b26657d5671de48621/boto3-1.40.1-py3-none-any.whl", hash = "sha256:7c007d5c8ee549e9fcad0927536502da199b27891006ef515330f429aca9671f", size = 139880, upload-time = "2025-08-01T19:24:16.581Z" },
]

[[package]]
name = "botocore"
version = "1.40.1"
source = { registry = "https://pypi.org/simple" }
dependencies = [
    { name = "jmespath" },
    { name = "python-dateutil" },
    { name = "urllib3" },
]
sdist = { url = "https://files.pythonhosted.org/packages/c6/d2/d914999f4a128f0f840f2a9cc8327cd98aa661d6b33b331a81a8111ab970/botocore-1.40.1.tar.gz", hash = "sha256:bdf30e2c0e8cdb939d81fc243182a6d1dd39c416694b406c5f2ea079b1c2f3f5", size = 14280398, upload-time = "2025-08-01T19:24:08.599Z" }
wheels = [
    { url = "https://files.pythonhosted.org/packages/d4/c1/aa7922c9bf74b6d6594d2430af6f854d234faff23187e269aaba89c326c8/botocore-1.40.1-py3-none-any.whl", hash = "sha256:e039774b55fbd6fe59f0f4fea51d156a2433bd4d8faa64fc1b87aee9a03f415d", size = 13940950, upload-time = "2025-08-01T19:24:03.889Z" },
]

[[package]]
name = "cachetools"
version = "5.5.2"
source = { registry = "https://pypi.org/simple" }
sdist = { url = "https://files.pythonhosted.org/packages/6c/81/3747dad6b14fa2cf53fcf10548cf5aea6913e96fab41a3c198676f8948a5/cachetools-5.5.2.tar.gz", hash = "sha256:1a661caa9175d26759571b2e19580f9d6393969e5dfca11fdb1f947a23e640d4", size = 28380, upload-time = "2025-02-20T21:01:19.524Z" }
wheels = [
    { url = "https://files.pythonhosted.org/packages/72/76/20fa66124dbe6be5cafeb312ece67de6b61dd91a0247d1ea13db4ebb33c2/cachetools-5.5.2-py3-none-any.whl", hash = "sha256:d26a22bcc62eb95c3beabd9f1ee5e820d3d2704fe2967cbe350e20c8ffcd3f0a", size = 10080, upload-time = "2025-02-20T21:01:16.647Z" },
]

[[package]]
name = "certifi"
version = "2025.7.14"
source = { registry = "https://pypi.org/simple" }
sdist = { url = "https://files.pythonhosted.org/packages/b3/76/52c535bcebe74590f296d6c77c86dabf761c41980e1347a2422e4aa2ae41/certifi-2025.7.14.tar.gz", hash = "sha256:8ea99dbdfaaf2ba2f9bac77b9249ef62ec5218e7c2b2e903378ed5fccf765995", size = 163981, upload-time = "2025-07-14T03:29:28.449Z" }
wheels = [
    { url = "https://files.pythonhosted.org/packages/4f/52/34c6cf5bb9285074dc3531c437b3919e825d976fde097a7a73f79e726d03/certifi-2025.7.14-py3-none-any.whl", hash = "sha256:6b31f564a415d79ee77df69d757bb49a5bb53bd9f756cbbe24394ffd6fc1f4b2", size = 162722, upload-time = "2025-07-14T03:29:26.863Z" },
]

[[package]]
name = "cffi"
version = "1.17.1"
source = { registry = "https://pypi.org/simple" }
dependencies = [
    { name = "pycparser" },
]
sdist = { url = "https://files.pythonhosted.org/packages/fc/97/c783634659c2920c3fc70419e3af40972dbaf758daa229a7d6ea6135c90d/cffi-1.17.1.tar.gz", hash = "sha256:1c39c6016c32bc48dd54561950ebd6836e1670f2ae46128f67cf49e789c52824", size = 516621, upload-time = "2024-09-04T20:45:21.852Z" }
wheels = [
    { url = "https://files.pythonhosted.org/packages/5a/84/e94227139ee5fb4d600a7a4927f322e1d4aea6fdc50bd3fca8493caba23f/cffi-1.17.1-cp312-cp312-macosx_10_9_x86_64.whl", hash = "sha256:805b4371bf7197c329fcb3ead37e710d1bca9da5d583f5073b799d5c5bd1eee4", size = 183178, upload-time = "2024-09-04T20:44:12.232Z" },
    { url = "https://files.pythonhosted.org/packages/da/ee/fb72c2b48656111c4ef27f0f91da355e130a923473bf5ee75c5643d00cca/cffi-1.17.1-cp312-cp312-macosx_11_0_arm64.whl", hash = "sha256:733e99bc2df47476e3848417c5a4540522f234dfd4ef3ab7fafdf555b082ec0c", size = 178840, upload-time = "2024-09-04T20:44:13.739Z" },
    { url = "https://files.pythonhosted.org/packages/cc/b6/db007700f67d151abadf508cbfd6a1884f57eab90b1bb985c4c8c02b0f28/cffi-1.17.1-cp312-cp312-manylinux_2_12_i686.manylinux2010_i686.manylinux_2_17_i686.manylinux2014_i686.whl", hash = "sha256:1257bdabf294dceb59f5e70c64a3e2f462c30c7ad68092d01bbbfb1c16b1ba36", size = 454803, upload-time = "2024-09-04T20:44:15.231Z" },
    { url = "https://files.pythonhosted.org/packages/1a/df/f8d151540d8c200eb1c6fba8cd0dfd40904f1b0682ea705c36e6c2e97ab3/cffi-1.17.1-cp312-cp312-manylinux_2_17_aarch64.manylinux2014_aarch64.whl", hash = "sha256:da95af8214998d77a98cc14e3a3bd00aa191526343078b530ceb0bd710fb48a5", size = 478850, upload-time = "2024-09-04T20:44:17.188Z" },
    { url = "https://files.pythonhosted.org/packages/28/c0/b31116332a547fd2677ae5b78a2ef662dfc8023d67f41b2a83f7c2aa78b1/cffi-1.17.1-cp312-cp312-manylinux_2_17_ppc64le.manylinux2014_ppc64le.whl", hash = "sha256:d63afe322132c194cf832bfec0dc69a99fb9bb6bbd550f161a49e9e855cc78ff", size = 485729, upload-time = "2024-09-04T20:44:18.688Z" },
    { url = "https://files.pythonhosted.org/packages/91/2b/9a1ddfa5c7f13cab007a2c9cc295b70fbbda7cb10a286aa6810338e60ea1/cffi-1.17.1-cp312-cp312-manylinux_2_17_s390x.manylinux2014_s390x.whl", hash = "sha256:f79fc4fc25f1c8698ff97788206bb3c2598949bfe0fef03d299eb1b5356ada99", size = 471256, upload-time = "2024-09-04T20:44:20.248Z" },
    { url = "https://files.pythonhosted.org/packages/b2/d5/da47df7004cb17e4955df6a43d14b3b4ae77737dff8bf7f8f333196717bf/cffi-1.17.1-cp312-cp312-manylinux_2_17_x86_64.manylinux2014_x86_64.whl", hash = "sha256:b62ce867176a75d03a665bad002af8e6d54644fad99a3c70905c543130e39d93", size = 479424, upload-time = "2024-09-04T20:44:21.673Z" },
    { url = "https://files.pythonhosted.org/packages/0b/ac/2a28bcf513e93a219c8a4e8e125534f4f6db03e3179ba1c45e949b76212c/cffi-1.17.1-cp312-cp312-musllinux_1_1_aarch64.whl", hash = "sha256:386c8bf53c502fff58903061338ce4f4950cbdcb23e2902d86c0f722b786bbe3", size = 484568, upload-time = "2024-09-04T20:44:23.245Z" },
    { url = "https://files.pythonhosted.org/packages/d4/38/ca8a4f639065f14ae0f1d9751e70447a261f1a30fa7547a828ae08142465/cffi-1.17.1-cp312-cp312-musllinux_1_1_x86_64.whl", hash = "sha256:4ceb10419a9adf4460ea14cfd6bc43d08701f0835e979bf821052f1805850fe8", size = 488736, upload-time = "2024-09-04T20:44:24.757Z" },
    { url = "https://files.pythonhosted.org/packages/86/c5/28b2d6f799ec0bdecf44dced2ec5ed43e0eb63097b0f58c293583b406582/cffi-1.17.1-cp312-cp312-win32.whl", hash = "sha256:a08d7e755f8ed21095a310a693525137cfe756ce62d066e53f502a83dc550f65", size = 172448, upload-time = "2024-09-04T20:44:26.208Z" },
    { url = "https://files.pythonhosted.org/packages/50/b9/db34c4755a7bd1cb2d1603ac3863f22bcecbd1ba29e5ee841a4bc510b294/cffi-1.17.1-cp312-cp312-win_amd64.whl", hash = "sha256:51392eae71afec0d0c8fb1a53b204dbb3bcabcb3c9b807eedf3e1e6ccf2de903", size = 181976, upload-time = "2024-09-04T20:44:27.578Z" },
]

[[package]]
name = "charset-normalizer"
version = "3.4.2"
source = { registry = "https://pypi.org/simple" }
sdist = { url = "https://files.pythonhosted.org/packages/e4/33/89c2ced2b67d1c2a61c19c6751aa8902d46ce3dacb23600a283619f5a12d/charset_normalizer-3.4.2.tar.gz", hash = "sha256:5baececa9ecba31eff645232d59845c07aa030f0c81ee70184a90d35099a0e63", size = 126367, upload-time = "2025-05-02T08:34:42.01Z" }
wheels = [
    { url = "https://files.pythonhosted.org/packages/d7/a4/37f4d6035c89cac7930395a35cc0f1b872e652eaafb76a6075943754f095/charset_normalizer-3.4.2-cp312-cp312-macosx_10_13_universal2.whl", hash = "sha256:0c29de6a1a95f24b9a1aa7aefd27d2487263f00dfd55a77719b530788f75cff7", size = 199936, upload-time = "2025-05-02T08:32:33.712Z" },
    { url = "https://files.pythonhosted.org/packages/ee/8a/1a5e33b73e0d9287274f899d967907cd0bf9c343e651755d9307e0dbf2b3/charset_normalizer-3.4.2-cp312-cp312-manylinux_2_17_aarch64.manylinux2014_aarch64.whl", hash = "sha256:cddf7bd982eaa998934a91f69d182aec997c6c468898efe6679af88283b498d3", size = 143790, upload-time = "2025-05-02T08:32:35.768Z" },
    { url = "https://files.pythonhosted.org/packages/66/52/59521f1d8e6ab1482164fa21409c5ef44da3e9f653c13ba71becdd98dec3/charset_normalizer-3.4.2-cp312-cp312-manylinux_2_17_ppc64le.manylinux2014_ppc64le.whl", hash = "sha256:fcbe676a55d7445b22c10967bceaaf0ee69407fbe0ece4d032b6eb8d4565982a", size = 153924, upload-time = "2025-05-02T08:32:37.284Z" },
    { url = "https://files.pythonhosted.org/packages/86/2d/fb55fdf41964ec782febbf33cb64be480a6b8f16ded2dbe8db27a405c09f/charset_normalizer-3.4.2-cp312-cp312-manylinux_2_17_s390x.manylinux2014_s390x.whl", hash = "sha256:d41c4d287cfc69060fa91cae9683eacffad989f1a10811995fa309df656ec214", size = 146626, upload-time = "2025-05-02T08:32:38.803Z" },
    { url = "https://files.pythonhosted.org/packages/8c/73/6ede2ec59bce19b3edf4209d70004253ec5f4e319f9a2e3f2f15601ed5f7/charset_normalizer-3.4.2-cp312-cp312-manylinux_2_17_x86_64.manylinux2014_x86_64.whl", hash = "sha256:4e594135de17ab3866138f496755f302b72157d115086d100c3f19370839dd3a", size = 148567, upload-time = "2025-05-02T08:32:40.251Z" },
    { url = "https://files.pythonhosted.org/packages/09/14/957d03c6dc343c04904530b6bef4e5efae5ec7d7990a7cbb868e4595ee30/charset_normalizer-3.4.2-cp312-cp312-manylinux_2_5_i686.manylinux1_i686.manylinux_2_17_i686.manylinux2014_i686.whl", hash = "sha256:cf713fe9a71ef6fd5adf7a79670135081cd4431c2943864757f0fa3a65b1fafd", size = 150957, upload-time = "2025-05-02T08:32:41.705Z" },
    { url = "https://files.pythonhosted.org/packages/0d/c8/8174d0e5c10ccebdcb1b53cc959591c4c722a3ad92461a273e86b9f5a302/charset_normalizer-3.4.2-cp312-cp312-musllinux_1_2_aarch64.whl", hash = "sha256:a370b3e078e418187da8c3674eddb9d983ec09445c99a3a263c2011993522981", size = 145408, upload-time = "2025-05-02T08:32:43.709Z" },
    { url = "https://files.pythonhosted.org/packages/58/aa/8904b84bc8084ac19dc52feb4f5952c6df03ffb460a887b42615ee1382e8/charset_normalizer-3.4.2-cp312-cp312-musllinux_1_2_i686.whl", hash = "sha256:a955b438e62efdf7e0b7b52a64dc5c3396e2634baa62471768a64bc2adb73d5c", size = 153399, upload-time = "2025-05-02T08:32:46.197Z" },
    { url = "https://files.pythonhosted.org/packages/c2/26/89ee1f0e264d201cb65cf054aca6038c03b1a0c6b4ae998070392a3ce605/charset_normalizer-3.4.2-cp312-cp312-musllinux_1_2_ppc64le.whl", hash = "sha256:7222ffd5e4de8e57e03ce2cef95a4c43c98fcb72ad86909abdfc2c17d227fc1b", size = 156815, upload-time = "2025-05-02T08:32:48.105Z" },
    { url = "https://files.pythonhosted.org/packages/fd/07/68e95b4b345bad3dbbd3a8681737b4338ff2c9df29856a6d6d23ac4c73cb/charset_normalizer-3.4.2-cp312-cp312-musllinux_1_2_s390x.whl", hash = "sha256:bee093bf902e1d8fc0ac143c88902c3dfc8941f7ea1d6a8dd2bcb786d33db03d", size = 154537, upload-time = "2025-05-02T08:32:49.719Z" },
    { url = "https://files.pythonhosted.org/packages/77/1a/5eefc0ce04affb98af07bc05f3bac9094513c0e23b0562d64af46a06aae4/charset_normalizer-3.4.2-cp312-cp312-musllinux_1_2_x86_64.whl", hash = "sha256:dedb8adb91d11846ee08bec4c8236c8549ac721c245678282dcb06b221aab59f", size = 149565, upload-time = "2025-05-02T08:32:51.404Z" },
    { url = "https://files.pythonhosted.org/packages/37/a0/2410e5e6032a174c95e0806b1a6585eb21e12f445ebe239fac441995226a/charset_normalizer-3.4.2-cp312-cp312-win32.whl", hash = "sha256:db4c7bf0e07fc3b7d89ac2a5880a6a8062056801b83ff56d8464b70f65482b6c", size = 98357, upload-time = "2025-05-02T08:32:53.079Z" },
    { url = "https://files.pythonhosted.org/packages/6c/4f/c02d5c493967af3eda9c771ad4d2bbc8df6f99ddbeb37ceea6e8716a32bc/charset_normalizer-3.4.2-cp312-cp312-win_amd64.whl", hash = "sha256:5a9979887252a82fefd3d3ed2a8e3b937a7a809f65dcb1e068b090e165bbe99e", size = 105776, upload-time = "2025-05-02T08:32:54.573Z" },
    { url = "https://files.pythonhosted.org/packages/20/94/c5790835a017658cbfabd07f3bfb549140c3ac458cfc196323996b10095a/charset_normalizer-3.4.2-py3-none-any.whl", hash = "sha256:7f56930ab0abd1c45cd15be65cc741c28b1c9a34876ce8c17a2fa107810c0af0", size = 52626, upload-time = "2025-05-02T08:34:40.053Z" },
]

[[package]]
name = "click"
version = "8.2.2"
source = { registry = "https://pypi.org/simple" }
dependencies = [
    { name = "colorama", marker = "sys_platform == 'win32'" },
]
sdist = { url = "https://files.pythonhosted.org/packages/e9/87/105111999772ec9730e3d4d910c723ea9763ece2ec441533a5cea1e87e3c/click-8.2.2.tar.gz", hash = "sha256:068616e6ef9705a07b6db727cb9c248f4eb9dae437a30239f56fa94b18b852ef", size = 263977, upload-time = "2025-08-02T02:23:41.102Z" }
wheels = [
    { url = "https://files.pythonhosted.org/packages/ec/85/e7297e34133ae1cfde3bffd30c24e1ef055248251baa877834e048687a28/click-8.2.2-py3-none-any.whl", hash = "sha256:52e1e9f5d3db8c85aa76968c7c67ed41ddbacb167f43201511c8fd61eb5ba2ca", size = 103900, upload-time = "2025-08-02T02:23:39.299Z" },
]

[[package]]
name = "cloudpickle"
version = "3.1.1"
source = { registry = "https://pypi.org/simple" }
sdist = { url = "https://files.pythonhosted.org/packages/52/39/069100b84d7418bc358d81669d5748efb14b9cceacd2f9c75f550424132f/cloudpickle-3.1.1.tar.gz", hash = "sha256:b216fa8ae4019d5482a8ac3c95d8f6346115d8835911fd4aefd1a445e4242c64", size = 22113, upload-time = "2025-01-14T17:02:05.085Z" }
wheels = [
    { url = "https://files.pythonhosted.org/packages/7e/e8/64c37fadfc2816a7701fa8a6ed8d87327c7d54eacfbfb6edab14a2f2be75/cloudpickle-3.1.1-py3-none-any.whl", hash = "sha256:c8c5a44295039331ee9dad40ba100a9c7297b6f988e50e87ccdf3765a668350e", size = 20992, upload-time = "2025-01-14T17:02:02.417Z" },
]

[[package]]
name = "colorama"
version = "0.4.6"
source = { registry = "https://pypi.org/simple" }
sdist = { url = "https://files.pythonhosted.org/packages/d8/53/6f443c9a4a8358a93a6792e2acffb9d9d5cb0a5cfd8802644b7b1c9a02e4/colorama-0.4.6.tar.gz", hash = "sha256:08695f5cb7ed6e0531a20572697297273c47b8cae5a63ffc6d6ed5c201be6e44", size = 27697, upload-time = "2022-10-25T02:36:22.414Z" }
wheels = [
    { url = "https://files.pythonhosted.org/packages/d1/d6/3965ed04c63042e047cb6a3e6ed1a63a35087b6a609aa3a15ed8ac56c221/colorama-0.4.6-py2.py3-none-any.whl", hash = "sha256:4f1d9991f5acc0ca119f9d443620b77f9d6b33703e51011c16baf57afb285fc6", size = 25335, upload-time = "2022-10-25T02:36:20.889Z" },
]

[[package]]
name = "contourpy"
version = "1.3.3"
source = { registry = "https://pypi.org/simple" }
dependencies = [
    { name = "numpy" },
]
sdist = { url = "https://files.pythonhosted.org/packages/58/01/1253e6698a07380cd31a736d248a3f2a50a7c88779a1813da27503cadc2a/contourpy-1.3.3.tar.gz", hash = "sha256:083e12155b210502d0bca491432bb04d56dc3432f95a979b429f2848c3dbe880", size = 13466174, upload-time = "2025-07-26T12:03:12.549Z" }
wheels = [
    { url = "https://files.pythonhosted.org/packages/be/45/adfee365d9ea3d853550b2e735f9d66366701c65db7855cd07621732ccfc/contourpy-1.3.3-cp312-cp312-macosx_10_13_x86_64.whl", hash = "sha256:b08a32ea2f8e42cf1d4be3169a98dd4be32bafe4f22b6c4cb4ba810fa9e5d2cb", size = 293419, upload-time = "2025-07-26T12:01:21.16Z" },
    { url = "https://files.pythonhosted.org/packages/53/3e/405b59cfa13021a56bba395a6b3aca8cec012b45bf177b0eaf7a202cde2c/contourpy-1.3.3-cp312-cp312-macosx_11_0_arm64.whl", hash = "sha256:556dba8fb6f5d8742f2923fe9457dbdd51e1049c4a43fd3986a0b14a1d815fc6", size = 273979, upload-time = "2025-07-26T12:01:22.448Z" },
    { url = "https://files.pythonhosted.org/packages/d4/1c/a12359b9b2ca3a845e8f7f9ac08bdf776114eb931392fcad91743e2ea17b/contourpy-1.3.3-cp312-cp312-manylinux_2_26_aarch64.manylinux_2_28_aarch64.whl", hash = "sha256:92d9abc807cf7d0e047b95ca5d957cf4792fcd04e920ca70d48add15c1a90ea7", size = 332653, upload-time = "2025-07-26T12:01:24.155Z" },
    { url = "https://files.pythonhosted.org/packages/63/12/897aeebfb475b7748ea67b61e045accdfcf0d971f8a588b67108ed7f5512/contourpy-1.3.3-cp312-cp312-manylinux_2_26_ppc64le.manylinux_2_28_ppc64le.whl", hash = "sha256:b2e8faa0ed68cb29af51edd8e24798bb661eac3bd9f65420c1887b6ca89987c8", size = 379536, upload-time = "2025-07-26T12:01:25.91Z" },
    { url = "https://files.pythonhosted.org/packages/43/8a/a8c584b82deb248930ce069e71576fc09bd7174bbd35183b7943fb1064fd/contourpy-1.3.3-cp312-cp312-manylinux_2_26_s390x.manylinux_2_28_s390x.whl", hash = "sha256:626d60935cf668e70a5ce6ff184fd713e9683fb458898e4249b63be9e28286ea", size = 384397, upload-time = "2025-07-26T12:01:27.152Z" },
    { url = "https://files.pythonhosted.org/packages/cc/8f/ec6289987824b29529d0dfda0d74a07cec60e54b9c92f3c9da4c0ac732de/contourpy-1.3.3-cp312-cp312-manylinux_2_27_x86_64.manylinux_2_28_x86_64.whl", hash = "sha256:4d00e655fcef08aba35ec9610536bfe90267d7ab5ba944f7032549c55a146da1", size = 362601, upload-time = "2025-07-26T12:01:28.808Z" },
    { url = "https://files.pythonhosted.org/packages/05/0a/a3fe3be3ee2dceb3e615ebb4df97ae6f3828aa915d3e10549ce016302bd1/contourpy-1.3.3-cp312-cp312-musllinux_1_2_aarch64.whl", hash = "sha256:451e71b5a7d597379ef572de31eeb909a87246974d960049a9848c3bc6c41bf7", size = 1331288, upload-time = "2025-07-26T12:01:31.198Z" },
    { url = "https://files.pythonhosted.org/packages/33/1d/acad9bd4e97f13f3e2b18a3977fe1b4a37ecf3d38d815333980c6c72e963/contourpy-1.3.3-cp312-cp312-musllinux_1_2_x86_64.whl", hash = "sha256:459c1f020cd59fcfe6650180678a9993932d80d44ccde1fa1868977438f0b411", size = 1403386, upload-time = "2025-07-26T12:01:33.947Z" },
    { url = "https://files.pythonhosted.org/packages/cf/8f/5847f44a7fddf859704217a99a23a4f6417b10e5ab1256a179264561540e/contourpy-1.3.3-cp312-cp312-win32.whl", hash = "sha256:023b44101dfe49d7d53932be418477dba359649246075c996866106da069af69", size = 185018, upload-time = "2025-07-26T12:01:35.64Z" },
    { url = "https://files.pythonhosted.org/packages/19/e8/6026ed58a64563186a9ee3f29f41261fd1828f527dd93d33b60feca63352/contourpy-1.3.3-cp312-cp312-win_amd64.whl", hash = "sha256:8153b8bfc11e1e4d75bcb0bff1db232f9e10b274e0929de9d608027e0d34ff8b", size = 226567, upload-time = "2025-07-26T12:01:36.804Z" },
    { url = "https://files.pythonhosted.org/packages/d1/e2/f05240d2c39a1ed228d8328a78b6f44cd695f7ef47beb3e684cf93604f86/contourpy-1.3.3-cp312-cp312-win_arm64.whl", hash = "sha256:07ce5ed73ecdc4a03ffe3e1b3e3c1166db35ae7584be76f65dbbe28a7791b0cc", size = 193655, upload-time = "2025-07-26T12:01:37.999Z" },
]

[[package]]
name = "cryptography"
version = "44.0.3"
source = { registry = "https://pypi.org/simple" }
dependencies = [
    { name = "cffi", marker = "platform_python_implementation != 'PyPy'" },
]
sdist = { url = "https://files.pythonhosted.org/packages/53/d6/1411ab4d6108ab167d06254c5be517681f1e331f90edf1379895bcb87020/cryptography-44.0.3.tar.gz", hash = "sha256:fe19d8bc5536a91a24a8133328880a41831b6c5df54599a8417b62fe015d3053", size = 711096, upload-time = "2025-05-02T19:36:04.667Z" }
wheels = [
    { url = "https://files.pythonhosted.org/packages/08/53/c776d80e9d26441bb3868457909b4e74dd9ccabd182e10b2b0ae7a07e265/cryptography-44.0.3-cp37-abi3-macosx_10_9_universal2.whl", hash = "sha256:962bc30480a08d133e631e8dfd4783ab71cc9e33d5d7c1e192f0b7c06397bb88", size = 6670281, upload-time = "2025-05-02T19:34:50.665Z" },
    { url = "https://files.pythonhosted.org/packages/6a/06/af2cf8d56ef87c77319e9086601bef621bedf40f6f59069e1b6d1ec498c5/cryptography-44.0.3-cp37-abi3-manylinux_2_17_aarch64.manylinux2014_aarch64.whl", hash = "sha256:4ffc61e8f3bf5b60346d89cd3d37231019c17a081208dfbbd6e1605ba03fa137", size = 3959305, upload-time = "2025-05-02T19:34:53.042Z" },
    { url = "https://files.pythonhosted.org/packages/ae/01/80de3bec64627207d030f47bf3536889efee8913cd363e78ca9a09b13c8e/cryptography-44.0.3-cp37-abi3-manylinux_2_17_x86_64.manylinux2014_x86_64.whl", hash = "sha256:58968d331425a6f9eedcee087f77fd3c927c88f55368f43ff7e0a19891f2642c", size = 4171040, upload-time = "2025-05-02T19:34:54.675Z" },
    { url = "https://files.pythonhosted.org/packages/bd/48/bb16b7541d207a19d9ae8b541c70037a05e473ddc72ccb1386524d4f023c/cryptography-44.0.3-cp37-abi3-manylinux_2_28_aarch64.whl", hash = "sha256:e28d62e59a4dbd1d22e747f57d4f00c459af22181f0b2f787ea83f5a876d7c76", size = 3963411, upload-time = "2025-05-02T19:34:56.61Z" },
    { url = "https://files.pythonhosted.org/packages/42/b2/7d31f2af5591d217d71d37d044ef5412945a8a8e98d5a2a8ae4fd9cd4489/cryptography-44.0.3-cp37-abi3-manylinux_2_28_armv7l.manylinux_2_31_armv7l.whl", hash = "sha256:af653022a0c25ef2e3ffb2c673a50e5a0d02fecc41608f4954176f1933b12359", size = 3689263, upload-time = "2025-05-02T19:34:58.591Z" },
    { url = "https://files.pythonhosted.org/packages/25/50/c0dfb9d87ae88ccc01aad8eb93e23cfbcea6a6a106a9b63a7b14c1f93c75/cryptography-44.0.3-cp37-abi3-manylinux_2_28_x86_64.whl", hash = "sha256:157f1f3b8d941c2bd8f3ffee0af9b049c9665c39d3da9db2dc338feca5e98a43", size = 4196198, upload-time = "2025-05-02T19:35:00.988Z" },
    { url = "https://files.pythonhosted.org/packages/66/c9/55c6b8794a74da652690c898cb43906310a3e4e4f6ee0b5f8b3b3e70c441/cryptography-44.0.3-cp37-abi3-manylinux_2_34_aarch64.whl", hash = "sha256:c6cd67722619e4d55fdb42ead64ed8843d64638e9c07f4011163e46bc512cf01", size = 3966502, upload-time = "2025-05-02T19:35:03.091Z" },
    { url = "https://files.pythonhosted.org/packages/b6/f7/7cb5488c682ca59a02a32ec5f975074084db4c983f849d47b7b67cc8697a/cryptography-44.0.3-cp37-abi3-manylinux_2_34_x86_64.whl", hash = "sha256:b424563394c369a804ecbee9b06dfb34997f19d00b3518e39f83a5642618397d", size = 4196173, upload-time = "2025-05-02T19:35:05.018Z" },
    { url = "https://files.pythonhosted.org/packages/d2/0b/2f789a8403ae089b0b121f8f54f4a3e5228df756e2146efdf4a09a3d5083/cryptography-44.0.3-cp37-abi3-musllinux_1_2_aarch64.whl", hash = "sha256:c91fc8e8fd78af553f98bc7f2a1d8db977334e4eea302a4bfd75b9461c2d8904", size = 4087713, upload-time = "2025-05-02T19:35:07.187Z" },
    { url = "https://files.pythonhosted.org/packages/1d/aa/330c13655f1af398fc154089295cf259252f0ba5df93b4bc9d9c7d7f843e/cryptography-44.0.3-cp37-abi3-musllinux_1_2_x86_64.whl", hash = "sha256:25cd194c39fa5a0aa4169125ee27d1172097857b27109a45fadc59653ec06f44", size = 4299064, upload-time = "2025-05-02T19:35:08.879Z" },
    { url = "https://files.pythonhosted.org/packages/10/a8/8c540a421b44fd267a7d58a1fd5f072a552d72204a3f08194f98889de76d/cryptography-44.0.3-cp37-abi3-win32.whl", hash = "sha256:3be3f649d91cb182c3a6bd336de8b61a0a71965bd13d1a04a0e15b39c3d5809d", size = 2773887, upload-time = "2025-05-02T19:35:10.41Z" },
    { url = "https://files.pythonhosted.org/packages/b9/0d/c4b1657c39ead18d76bbd122da86bd95bdc4095413460d09544000a17d56/cryptography-44.0.3-cp37-abi3-win_amd64.whl", hash = "sha256:3883076d5c4cc56dbef0b898a74eb6992fdac29a7b9013870b34efe4ddb39a0d", size = 3209737, upload-time = "2025-05-02T19:35:12.12Z" },
    { url = "https://files.pythonhosted.org/packages/34/a3/ad08e0bcc34ad436013458d7528e83ac29910943cea42ad7dd4141a27bbb/cryptography-44.0.3-cp39-abi3-macosx_10_9_universal2.whl", hash = "sha256:5639c2b16764c6f76eedf722dbad9a0914960d3489c0cc38694ddf9464f1bb2f", size = 6673501, upload-time = "2025-05-02T19:35:13.775Z" },
    { url = "https://files.pythonhosted.org/packages/b1/f0/7491d44bba8d28b464a5bc8cc709f25a51e3eac54c0a4444cf2473a57c37/cryptography-44.0.3-cp39-abi3-manylinux_2_17_aarch64.manylinux2014_aarch64.whl", hash = "sha256:f3ffef566ac88f75967d7abd852ed5f182da252d23fac11b4766da3957766759", size = 3960307, upload-time = "2025-05-02T19:35:15.917Z" },
    { url = "https://files.pythonhosted.org/packages/f7/c8/e5c5d0e1364d3346a5747cdcd7ecbb23ca87e6dea4f942a44e88be349f06/cryptography-44.0.3-cp39-abi3-manylinux_2_17_x86_64.manylinux2014_x86_64.whl", hash = "sha256:192ed30fac1728f7587c6f4613c29c584abdc565d7417c13904708db10206645", size = 4170876, upload-time = "2025-05-02T19:35:18.138Z" },
    { url = "https://files.pythonhosted.org/packages/73/96/025cb26fc351d8c7d3a1c44e20cf9a01e9f7cf740353c9c7a17072e4b264/cryptography-44.0.3-cp39-abi3-manylinux_2_28_aarch64.whl", hash = "sha256:7d5fe7195c27c32a64955740b949070f21cba664604291c298518d2e255931d2", size = 3964127, upload-time = "2025-05-02T19:35:19.864Z" },
    { url = "https://files.pythonhosted.org/packages/01/44/eb6522db7d9f84e8833ba3bf63313f8e257729cf3a8917379473fcfd6601/cryptography-44.0.3-cp39-abi3-manylinux_2_28_armv7l.manylinux_2_31_armv7l.whl", hash = "sha256:3f07943aa4d7dad689e3bb1638ddc4944cc5e0921e3c227486daae0e31a05e54", size = 3689164, upload-time = "2025-05-02T19:35:21.449Z" },
    { url = "https://files.pythonhosted.org/packages/68/fb/d61a4defd0d6cee20b1b8a1ea8f5e25007e26aeb413ca53835f0cae2bcd1/cryptography-44.0.3-cp39-abi3-manylinux_2_28_x86_64.whl", hash = "sha256:cb90f60e03d563ca2445099edf605c16ed1d5b15182d21831f58460c48bffb93", size = 4198081, upload-time = "2025-05-02T19:35:23.187Z" },
    { url = "https://files.pythonhosted.org/packages/1b/50/457f6911d36432a8811c3ab8bd5a6090e8d18ce655c22820994913dd06ea/cryptography-44.0.3-cp39-abi3-manylinux_2_34_aarch64.whl", hash = "sha256:ab0b005721cc0039e885ac3503825661bd9810b15d4f374e473f8c89b7d5460c", size = 3967716, upload-time = "2025-05-02T19:35:25.426Z" },
    { url = "https://files.pythonhosted.org/packages/35/6e/dca39d553075980ccb631955c47b93d87d27f3596da8d48b1ae81463d915/cryptography-44.0.3-cp39-abi3-manylinux_2_34_x86_64.whl", hash = "sha256:3bb0847e6363c037df8f6ede57d88eaf3410ca2267fb12275370a76f85786a6f", size = 4197398, upload-time = "2025-05-02T19:35:27.678Z" },
    { url = "https://files.pythonhosted.org/packages/9b/9d/d1f2fe681eabc682067c66a74addd46c887ebacf39038ba01f8860338d3d/cryptography-44.0.3-cp39-abi3-musllinux_1_2_aarch64.whl", hash = "sha256:b0cc66c74c797e1db750aaa842ad5b8b78e14805a9b5d1348dc603612d3e3ff5", size = 4087900, upload-time = "2025-05-02T19:35:29.312Z" },
    { url = "https://files.pythonhosted.org/packages/c4/f5/3599e48c5464580b73b236aafb20973b953cd2e7b44c7c2533de1d888446/cryptography-44.0.3-cp39-abi3-musllinux_1_2_x86_64.whl", hash = "sha256:6866df152b581f9429020320e5eb9794c8780e90f7ccb021940d7f50ee00ae0b", size = 4301067, upload-time = "2025-05-02T19:35:31.547Z" },
    { url = "https://files.pythonhosted.org/packages/a7/6c/d2c48c8137eb39d0c193274db5c04a75dab20d2f7c3f81a7dcc3a8897701/cryptography-44.0.3-cp39-abi3-win32.whl", hash = "sha256:c138abae3a12a94c75c10499f1cbae81294a6f983b3af066390adee73f433028", size = 2775467, upload-time = "2025-05-02T19:35:33.805Z" },
    { url = "https://files.pythonhosted.org/packages/c9/ad/51f212198681ea7b0deaaf8846ee10af99fba4e894f67b353524eab2bbe5/cryptography-44.0.3-cp39-abi3-win_amd64.whl", hash = "sha256:5d186f32e52e66994dce4f766884bcb9c68b8da62d61d9d215bfe5fb56d21334", size = 3210375, upload-time = "2025-05-02T19:35:35.369Z" },
]

[[package]]
name = "cycler"
version = "0.12.1"
source = { registry = "https://pypi.org/simple" }
sdist = { url = "https://files.pythonhosted.org/packages/a9/95/a3dbbb5028f35eafb79008e7522a75244477d2838f38cbb722248dabc2a8/cycler-0.12.1.tar.gz", hash = "sha256:88bb128f02ba341da8ef447245a9e138fae777f6a23943da4540077d3601eb1c", size = 7615, upload-time = "2023-10-07T05:32:18.335Z" }
wheels = [
    { url = "https://files.pythonhosted.org/packages/e7/05/c19819d5e3d95294a6f5947fb9b9629efb316b96de511b418c53d245aae6/cycler-0.12.1-py3-none-any.whl", hash = "sha256:85cef7cff222d8644161529808465972e51340599459b8ac3ccbac5a854e0d30", size = 8321, upload-time = "2023-10-07T05:32:16.783Z" },
]

[[package]]
name = "dataclasses-json"
version = "0.6.7"
source = { registry = "https://pypi.org/simple" }
dependencies = [
    { name = "marshmallow" },
    { name = "typing-inspect" },
]
sdist = { url = "https://files.pythonhosted.org/packages/64/a4/f71d9cf3a5ac257c993b5ca3f93df5f7fb395c725e7f1e6479d2514173c3/dataclasses_json-0.6.7.tar.gz", hash = "sha256:b6b3e528266ea45b9535223bc53ca645f5208833c29229e847b3f26a1cc55fc0", size = 32227, upload-time = "2024-06-09T16:20:19.103Z" }
wheels = [
    { url = "https://files.pythonhosted.org/packages/c3/be/d0d44e092656fe7a06b55e6103cbce807cdbdee17884a5367c68c9860853/dataclasses_json-0.6.7-py3-none-any.whl", hash = "sha256:0dbf33f26c8d5305befd61b39d2b3414e8a407bedc2834dea9b8d642666fb40a", size = 28686, upload-time = "2024-06-09T16:20:16.715Z" },
]

[[package]]
name = "ddgs"
version = "9.5.5"
source = { registry = "https://pypi.org/simple" }
dependencies = [
    { name = "click" },
    { name = "lxml" },
    { name = "primp" },
]
sdist = { url = "https://files.pythonhosted.org/packages/15/ff/a6bb3bb2bf363530c07d4a8b809a051ce2f8fd28f5cafb2c7d3e7832847e/ddgs-9.5.5.tar.gz", hash = "sha256:9a09aa9ba24173d14321137c8c1bc54040ed0bf3bad956cb2f9feeda77968770", size = 33560, upload-time = "2025-09-01T13:25:14.637Z" }
wheels = [
    { url = "https://files.pythonhosted.org/packages/c5/aa/0ca4b396a3940a04120679e0c1d2fce534018ca90d92d8a83115f05f1263/ddgs-9.5.5-py3-none-any.whl", hash = "sha256:01fc8017a653ad16501bd8ac9fedcd29291f6500b1f8a7e92a916cdad7fc2fa2", size = 37922, upload-time = "2025-09-01T13:25:13.337Z" },
]

[[package]]
name = "dft-agent"
version = "0.0.1"
source = { virtual = "." }
dependencies = [
    { name = "ase" },
    { name = "beautifulsoup4" },
    { name = "ddgs" },
    { name = "fastapi" },
    { name = "google-api-python-client" },
    { name = "google-auth-httplib2" },
    { name = "google-auth-oauthlib" },
    { name = "httpx" },
    { name = "langchain-anthropic" },
    { name = "langchain-community" },
    { name = "langchain-core" },
    { name = "langchain-experimental" },
    { name = "langchain-groq" },
    { name = "langchain-huggingface" },
    { name = "langchain-mcp-adapters" },
    { name = "langchain-ollama" },
    { name = "langchain-openai" },
    { name = "langgraph" },
    { name = "langgraph-checkpoint-sqlite" },
    { name = "langgraph-cli", extra = ["inmem"] },
    { name = "matplotlib" },
    { name = "mp-api" },
    { name = "numexpr" },
    { name = "openai" },
    { name = "pandas" },
    { name = "paramiko" },
    { name = "pydantic" },
    { name = "pydantic-settings" },
    { name = "pymatgen" },
    { name = "pypdf" },
    { name = "python-dotenv" },
    { name = "python-multipart" },
    { name = "requests" },
    { name = "seaborn" },
    { name = "seekpath" },
    { name = "setuptools" },
    { name = "sqlalchemy" },
    { name = "streamlit" },
    { name = "tiktoken" },
    { name = "typing-extensions" },
    { name = "uvicorn" },
]

[package.dev-dependencies]
client = [
    { name = "httpx" },
    { name = "pydantic" },
    { name = "python-dotenv" },
    { name = "streamlit" },
    { name = "typing-extensions" },
]
dev = [
    { name = "pytest" },
    { name = "ruff" },
]

[package.metadata]
requires-dist = [
    { name = "ase" },
    { name = "beautifulsoup4" },
    { name = "ddgs" },
    { name = "fastapi" },
    { name = "google-api-python-client" },
    { name = "google-auth-httplib2" },
    { name = "google-auth-oauthlib" },
    { name = "httpx" },
    { name = "langchain-anthropic" },
    { name = "langchain-community" },
    { name = "langchain-core" },
    { name = "langchain-experimental" },
    { name = "langchain-groq" },
    { name = "langchain-huggingface" },
<<<<<<< HEAD
=======
    { name = "langchain-mcp-adapters" },
>>>>>>> be1a9783
    { name = "langchain-mcp-adapters", specifier = ">=0.1.9" },
    { name = "langchain-ollama" },
    { name = "langchain-openai" },
    { name = "langgraph" },
    { name = "langgraph-checkpoint-sqlite" },
    { name = "langgraph-cli", extras = ["inmem"] },
    { name = "matplotlib" },
    { name = "mp-api" },
    { name = "numexpr" },
    { name = "openai" },
    { name = "pandas" },
    { name = "paramiko" },
    { name = "pydantic" },
    { name = "pydantic-settings" },
    { name = "pymatgen" },
    { name = "pypdf" },
    { name = "python-dotenv" },
    { name = "python-multipart" },
    { name = "requests" },
    { name = "seaborn" },
    { name = "seekpath" },
    { name = "setuptools" },
    { name = "sqlalchemy" },
    { name = "streamlit" },
    { name = "tiktoken" },
    { name = "typing-extensions" },
    { name = "uvicorn" },
]

[package.metadata.requires-dev]
client = [
    { name = "httpx" },
    { name = "pydantic" },
    { name = "python-dotenv" },
    { name = "streamlit" },
    { name = "typing-extensions" },
]
dev = [
    { name = "pytest" },
    { name = "ruff" },
]

[[package]]
name = "distro"
version = "1.9.0"
source = { registry = "https://pypi.org/simple" }
sdist = { url = "https://files.pythonhosted.org/packages/fc/f8/98eea607f65de6527f8a2e8885fc8015d3e6f5775df186e443e0964a11c3/distro-1.9.0.tar.gz", hash = "sha256:2fa77c6fd8940f116ee1d6b94a2f90b13b5ea8d019b98bc8bafdcabcdd9bdbed", size = 60722, upload-time = "2023-12-24T09:54:32.31Z" }
wheels = [
    { url = "https://files.pythonhosted.org/packages/12/b3/231ffd4ab1fc9d679809f356cebee130ac7daa00d6d6f3206dd4fd137e9e/distro-1.9.0-py3-none-any.whl", hash = "sha256:7bffd925d65168f85027d8da9af6bddab658135b840670a223589bc0c8ef02b2", size = 20277, upload-time = "2023-12-24T09:54:30.421Z" },
]

[[package]]
name = "dnspython"
version = "2.7.0"
source = { registry = "https://pypi.org/simple" }
sdist = { url = "https://files.pythonhosted.org/packages/b5/4a/263763cb2ba3816dd94b08ad3a33d5fdae34ecb856678773cc40a3605829/dnspython-2.7.0.tar.gz", hash = "sha256:ce9c432eda0dc91cf618a5cedf1a4e142651196bbcd2c80e89ed5a907e5cfaf1", size = 345197, upload-time = "2024-10-05T20:14:59.362Z" }
wheels = [
    { url = "https://files.pythonhosted.org/packages/68/1b/e0a87d256e40e8c888847551b20a017a6b98139178505dc7ffb96f04e954/dnspython-2.7.0-py3-none-any.whl", hash = "sha256:b4c34b7d10b51bcc3a5071e7b8dee77939f1e878477eeecc965e9835f63c6c86", size = 313632, upload-time = "2024-10-05T20:14:57.687Z" },
]

[[package]]
name = "emmet-core"
version = "0.84.8"
source = { registry = "https://pypi.org/simple" }
dependencies = [
    { name = "monty" },
    { name = "pybtex" },
    { name = "pydantic" },
    { name = "pydantic-settings" },
    { name = "pymatgen" },
    { name = "typing-extensions" },
]
sdist = { url = "https://files.pythonhosted.org/packages/aa/15/8013bd9bb52d3f9e01e82e933c7c5f8e8f94c08bc7818f05099acf911e96/emmet_core-0.84.8.tar.gz", hash = "sha256:ca30f20c30b37af89e99c4ee2acf5f3ed376a4a56e02695dc00253f3e6f28ce2", size = 231460, upload-time = "2025-06-13T21:22:38.749Z" }
wheels = [
    { url = "https://files.pythonhosted.org/packages/d7/df/54fbb41ea0d8d345327a81b251fe7d89a64ccb31b02c40ca308db645f41f/emmet_core-0.84.8-py3-none-any.whl", hash = "sha256:54abd33edf1e9f1fc3b5a5c3aa81c315867857954b0c3f1d8ec397eebe635501", size = 229231, upload-time = "2025-06-13T21:22:36.799Z" },
]

[[package]]
name = "fastapi"
version = "0.116.1"
source = { registry = "https://pypi.org/simple" }
dependencies = [
    { name = "pydantic" },
    { name = "starlette" },
    { name = "typing-extensions" },
]
sdist = { url = "https://files.pythonhosted.org/packages/78/d7/6c8b3bfe33eeffa208183ec037fee0cce9f7f024089ab1c5d12ef04bd27c/fastapi-0.116.1.tar.gz", hash = "sha256:ed52cbf946abfd70c5a0dccb24673f0670deeb517a88b3544d03c2a6bf283143", size = 296485, upload-time = "2025-07-11T16:22:32.057Z" }
wheels = [
    { url = "https://files.pythonhosted.org/packages/e5/47/d63c60f59a59467fda0f93f46335c9d18526d7071f025cb5b89d5353ea42/fastapi-0.116.1-py3-none-any.whl", hash = "sha256:c46ac7c312df840f0c9e220f7964bada936781bc4e2e6eb71f1c4d7553786565", size = 95631, upload-time = "2025-07-11T16:22:30.485Z" },
]

[[package]]
name = "filelock"
version = "3.18.0"
source = { registry = "https://pypi.org/simple" }
sdist = { url = "https://files.pythonhosted.org/packages/0a/10/c23352565a6544bdc5353e0b15fc1c563352101f30e24bf500207a54df9a/filelock-3.18.0.tar.gz", hash = "sha256:adbc88eabb99d2fec8c9c1b229b171f18afa655400173ddc653d5d01501fb9f2", size = 18075, upload-time = "2025-03-14T07:11:40.47Z" }
wheels = [
    { url = "https://files.pythonhosted.org/packages/4d/36/2a115987e2d8c300a974597416d9de88f2444426de9571f4b59b2cca3acc/filelock-3.18.0-py3-none-any.whl", hash = "sha256:c401f4f8377c4464e6db25fff06205fd89bdd83b65eb0488ed1b160f780e21de", size = 16215, upload-time = "2025-03-14T07:11:39.145Z" },
]

[[package]]
name = "fonttools"
version = "4.59.0"
source = { registry = "https://pypi.org/simple" }
sdist = { url = "https://files.pythonhosted.org/packages/8a/27/ec3c723bfdf86f34c5c82bf6305df3e0f0d8ea798d2d3a7cb0c0a866d286/fonttools-4.59.0.tar.gz", hash = "sha256:be392ec3529e2f57faa28709d60723a763904f71a2b63aabe14fee6648fe3b14", size = 3532521, upload-time = "2025-07-16T12:04:54.613Z" }
wheels = [
    { url = "https://files.pythonhosted.org/packages/e2/77/b1c8af22f4265e951cd2e5535dbef8859efcef4fb8dee742d368c967cddb/fonttools-4.59.0-cp312-cp312-macosx_10_13_universal2.whl", hash = "sha256:f9b3a78f69dcbd803cf2fb3f972779875b244c1115481dfbdd567b2c22b31f6b", size = 2767562, upload-time = "2025-07-16T12:04:06.895Z" },
    { url = "https://files.pythonhosted.org/packages/ff/5a/aeb975699588176bb357e8b398dfd27e5d3a2230d92b81ab8cbb6187358d/fonttools-4.59.0-cp312-cp312-macosx_10_13_x86_64.whl", hash = "sha256:57bb7e26928573ee7c6504f54c05860d867fd35e675769f3ce01b52af38d48e2", size = 2335168, upload-time = "2025-07-16T12:04:08.695Z" },
    { url = "https://files.pythonhosted.org/packages/54/97/c6101a7e60ae138c4ef75b22434373a0da50a707dad523dd19a4889315bf/fonttools-4.59.0-cp312-cp312-manylinux1_x86_64.manylinux2014_x86_64.manylinux_2_17_x86_64.manylinux_2_5_x86_64.whl", hash = "sha256:4536f2695fe5c1ffb528d84a35a7d3967e5558d2af58b4775e7ab1449d65767b", size = 4909850, upload-time = "2025-07-16T12:04:10.761Z" },
    { url = "https://files.pythonhosted.org/packages/bd/6c/fa4d18d641054f7bff878cbea14aa9433f292b9057cb1700d8e91a4d5f4f/fonttools-4.59.0-cp312-cp312-manylinux2014_aarch64.manylinux_2_17_aarch64.manylinux_2_28_aarch64.whl", hash = "sha256:885bde7d26e5b40e15c47bd5def48b38cbd50830a65f98122a8fb90962af7cd1", size = 4955131, upload-time = "2025-07-16T12:04:12.846Z" },
    { url = "https://files.pythonhosted.org/packages/20/5c/331947fc1377deb928a69bde49f9003364f5115e5cbe351eea99e39412a2/fonttools-4.59.0-cp312-cp312-musllinux_1_2_aarch64.whl", hash = "sha256:6801aeddb6acb2c42eafa45bc1cb98ba236871ae6f33f31e984670b749a8e58e", size = 4899667, upload-time = "2025-07-16T12:04:14.558Z" },
    { url = "https://files.pythonhosted.org/packages/8a/46/b66469dfa26b8ff0baa7654b2cc7851206c6d57fe3abdabbaab22079a119/fonttools-4.59.0-cp312-cp312-musllinux_1_2_x86_64.whl", hash = "sha256:31003b6a10f70742a63126b80863ab48175fb8272a18ca0846c0482968f0588e", size = 5051349, upload-time = "2025-07-16T12:04:16.388Z" },
    { url = "https://files.pythonhosted.org/packages/2e/05/ebfb6b1f3a4328ab69787d106a7d92ccde77ce66e98659df0f9e3f28d93d/fonttools-4.59.0-cp312-cp312-win32.whl", hash = "sha256:fbce6dae41b692a5973d0f2158f782b9ad05babc2c2019a970a1094a23909b1b", size = 2201315, upload-time = "2025-07-16T12:04:18.557Z" },
    { url = "https://files.pythonhosted.org/packages/09/45/d2bdc9ea20bbadec1016fd0db45696d573d7a26d95ab5174ffcb6d74340b/fonttools-4.59.0-cp312-cp312-win_amd64.whl", hash = "sha256:332bfe685d1ac58ca8d62b8d6c71c2e52a6c64bc218dc8f7825c9ea51385aa01", size = 2249408, upload-time = "2025-07-16T12:04:20.489Z" },
    { url = "https://files.pythonhosted.org/packages/d0/9c/df0ef2c51845a13043e5088f7bb988ca6cd5bb82d5d4203d6a158aa58cf2/fonttools-4.59.0-py3-none-any.whl", hash = "sha256:241313683afd3baacb32a6bd124d0bce7404bc5280e12e291bae1b9bba28711d", size = 1128050, upload-time = "2025-07-16T12:04:52.687Z" },
]

[[package]]
name = "forbiddenfruit"
version = "0.1.4"
source = { registry = "https://pypi.org/simple" }
sdist = { url = "https://files.pythonhosted.org/packages/e6/79/d4f20e91327c98096d605646bdc6a5ffedae820f38d378d3515c42ec5e60/forbiddenfruit-0.1.4.tar.gz", hash = "sha256:e3f7e66561a29ae129aac139a85d610dbf3dd896128187ed5454b6421f624253", size = 43756, upload-time = "2021-01-16T21:03:35.401Z" }

[[package]]
name = "frozenlist"
version = "1.7.0"
source = { registry = "https://pypi.org/simple" }
sdist = { url = "https://files.pythonhosted.org/packages/79/b1/b64018016eeb087db503b038296fd782586432b9c077fc5c7839e9cb6ef6/frozenlist-1.7.0.tar.gz", hash = "sha256:2e310d81923c2437ea8670467121cc3e9b0f76d3043cc1d2331d56c7fb7a3a8f", size = 45078, upload-time = "2025-06-09T23:02:35.538Z" }
wheels = [
    { url = "https://files.pythonhosted.org/packages/ef/a2/c8131383f1e66adad5f6ecfcce383d584ca94055a34d683bbb24ac5f2f1c/frozenlist-1.7.0-cp312-cp312-macosx_10_13_universal2.whl", hash = "sha256:3dbf9952c4bb0e90e98aec1bd992b3318685005702656bc6f67c1a32b76787f2", size = 81424, upload-time = "2025-06-09T23:00:42.24Z" },
    { url = "https://files.pythonhosted.org/packages/4c/9d/02754159955088cb52567337d1113f945b9e444c4960771ea90eb73de8db/frozenlist-1.7.0-cp312-cp312-macosx_10_13_x86_64.whl", hash = "sha256:1f5906d3359300b8a9bb194239491122e6cf1444c2efb88865426f170c262cdb", size = 47952, upload-time = "2025-06-09T23:00:43.481Z" },
    { url = "https://files.pythonhosted.org/packages/01/7a/0046ef1bd6699b40acd2067ed6d6670b4db2f425c56980fa21c982c2a9db/frozenlist-1.7.0-cp312-cp312-macosx_11_0_arm64.whl", hash = "sha256:3dabd5a8f84573c8d10d8859a50ea2dec01eea372031929871368c09fa103478", size = 46688, upload-time = "2025-06-09T23:00:44.793Z" },
    { url = "https://files.pythonhosted.org/packages/d6/a2/a910bafe29c86997363fb4c02069df4ff0b5bc39d33c5198b4e9dd42d8f8/frozenlist-1.7.0-cp312-cp312-manylinux_2_17_aarch64.manylinux2014_aarch64.whl", hash = "sha256:aa57daa5917f1738064f302bf2626281a1cb01920c32f711fbc7bc36111058a8", size = 243084, upload-time = "2025-06-09T23:00:46.125Z" },
    { url = "https://files.pythonhosted.org/packages/64/3e/5036af9d5031374c64c387469bfcc3af537fc0f5b1187d83a1cf6fab1639/frozenlist-1.7.0-cp312-cp312-manylinux_2_17_armv7l.manylinux2014_armv7l.manylinux_2_31_armv7l.whl", hash = "sha256:c193dda2b6d49f4c4398962810fa7d7c78f032bf45572b3e04dd5249dff27e08", size = 233524, upload-time = "2025-06-09T23:00:47.73Z" },
    { url = "https://files.pythonhosted.org/packages/06/39/6a17b7c107a2887e781a48ecf20ad20f1c39d94b2a548c83615b5b879f28/frozenlist-1.7.0-cp312-cp312-manylinux_2_17_ppc64le.manylinux2014_ppc64le.whl", hash = "sha256:bfe2b675cf0aaa6d61bf8fbffd3c274b3c9b7b1623beb3809df8a81399a4a9c4", size = 248493, upload-time = "2025-06-09T23:00:49.742Z" },
    { url = "https://files.pythonhosted.org/packages/be/00/711d1337c7327d88c44d91dd0f556a1c47fb99afc060ae0ef66b4d24793d/frozenlist-1.7.0-cp312-cp312-manylinux_2_17_s390x.manylinux2014_s390x.whl", hash = "sha256:8fc5d5cda37f62b262405cf9652cf0856839c4be8ee41be0afe8858f17f4c94b", size = 244116, upload-time = "2025-06-09T23:00:51.352Z" },
    { url = "https://files.pythonhosted.org/packages/24/fe/74e6ec0639c115df13d5850e75722750adabdc7de24e37e05a40527ca539/frozenlist-1.7.0-cp312-cp312-manylinux_2_5_i686.manylinux1_i686.manylinux_2_17_i686.manylinux2014_i686.whl", hash = "sha256:b0d5ce521d1dd7d620198829b87ea002956e4319002ef0bc8d3e6d045cb4646e", size = 224557, upload-time = "2025-06-09T23:00:52.855Z" },
    { url = "https://files.pythonhosted.org/packages/8d/db/48421f62a6f77c553575201e89048e97198046b793f4a089c79a6e3268bd/frozenlist-1.7.0-cp312-cp312-manylinux_2_5_x86_64.manylinux1_x86_64.manylinux_2_17_x86_64.manylinux2014_x86_64.whl", hash = "sha256:488d0a7d6a0008ca0db273c542098a0fa9e7dfaa7e57f70acef43f32b3f69dca", size = 241820, upload-time = "2025-06-09T23:00:54.43Z" },
    { url = "https://files.pythonhosted.org/packages/1d/fa/cb4a76bea23047c8462976ea7b7a2bf53997a0ca171302deae9d6dd12096/frozenlist-1.7.0-cp312-cp312-musllinux_1_2_aarch64.whl", hash = "sha256:15a7eaba63983d22c54d255b854e8108e7e5f3e89f647fc854bd77a237e767df", size = 236542, upload-time = "2025-06-09T23:00:56.409Z" },
    { url = "https://files.pythonhosted.org/packages/5d/32/476a4b5cfaa0ec94d3f808f193301debff2ea42288a099afe60757ef6282/frozenlist-1.7.0-cp312-cp312-musllinux_1_2_armv7l.whl", hash = "sha256:1eaa7e9c6d15df825bf255649e05bd8a74b04a4d2baa1ae46d9c2d00b2ca2cb5", size = 249350, upload-time = "2025-06-09T23:00:58.468Z" },
    { url = "https://files.pythonhosted.org/packages/8d/ba/9a28042f84a6bf8ea5dbc81cfff8eaef18d78b2a1ad9d51c7bc5b029ad16/frozenlist-1.7.0-cp312-cp312-musllinux_1_2_i686.whl", hash = "sha256:e4389e06714cfa9d47ab87f784a7c5be91d3934cd6e9a7b85beef808297cc025", size = 225093, upload-time = "2025-06-09T23:01:00.015Z" },
    { url = "https://files.pythonhosted.org/packages/bc/29/3a32959e68f9cf000b04e79ba574527c17e8842e38c91d68214a37455786/frozenlist-1.7.0-cp312-cp312-musllinux_1_2_ppc64le.whl", hash = "sha256:73bd45e1488c40b63fe5a7df892baf9e2a4d4bb6409a2b3b78ac1c6236178e01", size = 245482, upload-time = "2025-06-09T23:01:01.474Z" },
    { url = "https://files.pythonhosted.org/packages/80/e8/edf2f9e00da553f07f5fa165325cfc302dead715cab6ac8336a5f3d0adc2/frozenlist-1.7.0-cp312-cp312-musllinux_1_2_s390x.whl", hash = "sha256:99886d98e1643269760e5fe0df31e5ae7050788dd288947f7f007209b8c33f08", size = 249590, upload-time = "2025-06-09T23:01:02.961Z" },
    { url = "https://files.pythonhosted.org/packages/1c/80/9a0eb48b944050f94cc51ee1c413eb14a39543cc4f760ed12657a5a3c45a/frozenlist-1.7.0-cp312-cp312-musllinux_1_2_x86_64.whl", hash = "sha256:290a172aae5a4c278c6da8a96222e6337744cd9c77313efe33d5670b9f65fc43", size = 237785, upload-time = "2025-06-09T23:01:05.095Z" },
    { url = "https://files.pythonhosted.org/packages/f3/74/87601e0fb0369b7a2baf404ea921769c53b7ae00dee7dcfe5162c8c6dbf0/frozenlist-1.7.0-cp312-cp312-win32.whl", hash = "sha256:426c7bc70e07cfebc178bc4c2bf2d861d720c4fff172181eeb4a4c41d4ca2ad3", size = 39487, upload-time = "2025-06-09T23:01:06.54Z" },
    { url = "https://files.pythonhosted.org/packages/0b/15/c026e9a9fc17585a9d461f65d8593d281fedf55fbf7eb53f16c6df2392f9/frozenlist-1.7.0-cp312-cp312-win_amd64.whl", hash = "sha256:563b72efe5da92e02eb68c59cb37205457c977aa7a449ed1b37e6939e5c47c6a", size = 43874, upload-time = "2025-06-09T23:01:07.752Z" },
    { url = "https://files.pythonhosted.org/packages/ee/45/b82e3c16be2182bff01179db177fe144d58b5dc787a7d4492c6ed8b9317f/frozenlist-1.7.0-py3-none-any.whl", hash = "sha256:9a5af342e34f7e97caf8c995864c7a396418ae2859cc6fdf1b1073020d516a7e", size = 13106, upload-time = "2025-06-09T23:02:34.204Z" },
]

[[package]]
name = "fsspec"
version = "2025.7.0"
source = { registry = "https://pypi.org/simple" }
sdist = { url = "https://files.pythonhosted.org/packages/8b/02/0835e6ab9cfc03916fe3f78c0956cfcdb6ff2669ffa6651065d5ebf7fc98/fsspec-2025.7.0.tar.gz", hash = "sha256:786120687ffa54b8283d942929540d8bc5ccfa820deb555a2b5d0ed2b737bf58", size = 304432, upload-time = "2025-07-15T16:05:21.19Z" }
wheels = [
    { url = "https://files.pythonhosted.org/packages/2f/e0/014d5d9d7a4564cf1c40b5039bc882db69fd881111e03ab3657ac0b218e2/fsspec-2025.7.0-py3-none-any.whl", hash = "sha256:8b012e39f63c7d5f10474de957f3ab793b47b45ae7d39f2fb735f8bbe25c0e21", size = 199597, upload-time = "2025-07-15T16:05:19.529Z" },
]

[[package]]
name = "gitdb"
version = "4.0.12"
source = { registry = "https://pypi.org/simple" }
dependencies = [
    { name = "smmap" },
]
sdist = { url = "https://files.pythonhosted.org/packages/72/94/63b0fc47eb32792c7ba1fe1b694daec9a63620db1e313033d18140c2320a/gitdb-4.0.12.tar.gz", hash = "sha256:5ef71f855d191a3326fcfbc0d5da835f26b13fbcba60c32c21091c349ffdb571", size = 394684, upload-time = "2025-01-02T07:20:46.413Z" }
wheels = [
    { url = "https://files.pythonhosted.org/packages/a0/61/5c78b91c3143ed5c14207f463aecfc8f9dbb5092fb2869baf37c273b2705/gitdb-4.0.12-py3-none-any.whl", hash = "sha256:67073e15955400952c6565cc3e707c554a4eea2e428946f7a4c162fab9bd9bcf", size = 62794, upload-time = "2025-01-02T07:20:43.624Z" },
]

[[package]]
name = "gitpython"
version = "3.1.45"
source = { registry = "https://pypi.org/simple" }
dependencies = [
    { name = "gitdb" },
]
sdist = { url = "https://files.pythonhosted.org/packages/9a/c8/dd58967d119baab745caec2f9d853297cec1989ec1d63f677d3880632b88/gitpython-3.1.45.tar.gz", hash = "sha256:85b0ee964ceddf211c41b9f27a49086010a190fd8132a24e21f362a4b36a791c", size = 215076, upload-time = "2025-07-24T03:45:54.871Z" }
wheels = [
    { url = "https://files.pythonhosted.org/packages/01/61/d4b89fec821f72385526e1b9d9a3a0385dda4a72b206d28049e2c7cd39b8/gitpython-3.1.45-py3-none-any.whl", hash = "sha256:8908cb2e02fb3b93b7eb0f2827125cb699869470432cc885f019b8fd0fccff77", size = 208168, upload-time = "2025-07-24T03:45:52.517Z" },
]

[[package]]
name = "google-api-core"
version = "2.25.1"
source = { registry = "https://pypi.org/simple" }
dependencies = [
    { name = "google-auth" },
    { name = "googleapis-common-protos" },
    { name = "proto-plus" },
    { name = "protobuf" },
    { name = "requests" },
]
sdist = { url = "https://files.pythonhosted.org/packages/dc/21/e9d043e88222317afdbdb567165fdbc3b0aad90064c7e0c9eb0ad9955ad8/google_api_core-2.25.1.tar.gz", hash = "sha256:d2aaa0b13c78c61cb3f4282c464c046e45fbd75755683c9c525e6e8f7ed0a5e8", size = 165443, upload-time = "2025-06-12T20:52:20.439Z" }
wheels = [
    { url = "https://files.pythonhosted.org/packages/14/4b/ead00905132820b623732b175d66354e9d3e69fcf2a5dcdab780664e7896/google_api_core-2.25.1-py3-none-any.whl", hash = "sha256:8a2a56c1fef82987a524371f99f3bd0143702fecc670c72e600c1cda6bf8dbb7", size = 160807, upload-time = "2025-06-12T20:52:19.334Z" },
]

[[package]]
name = "google-api-python-client"
version = "2.177.0"
source = { registry = "https://pypi.org/simple" }
dependencies = [
    { name = "google-api-core" },
    { name = "google-auth" },
    { name = "google-auth-httplib2" },
    { name = "httplib2" },
    { name = "uritemplate" },
]
sdist = { url = "https://files.pythonhosted.org/packages/7a/75/a89cad519fa8910132e3b08571d0e682ae1163643da6f963f1930f3dc788/google_api_python_client-2.177.0.tar.gz", hash = "sha256:9ffd2b57d68f5afa7e6ac64e2c440534eaa056cbb394812a62ff94723c31b50e", size = 13184405, upload-time = "2025-07-23T16:22:46.321Z" }
wheels = [
    { url = "https://files.pythonhosted.org/packages/47/f5/121248e18ca605a11720c81ae1b52a5a8cb690af9f01887c56de23cd9a5a/google_api_python_client-2.177.0-py3-none-any.whl", hash = "sha256:f2f50f11105ab883eb9b6cf38ec54ea5fd4b429249f76444bec90deba5be79b3", size = 13709470, upload-time = "2025-07-23T16:22:44.081Z" },
]

[[package]]
name = "google-auth"
version = "2.40.3"
source = { registry = "https://pypi.org/simple" }
dependencies = [
    { name = "cachetools" },
    { name = "pyasn1-modules" },
    { name = "rsa" },
]
sdist = { url = "https://files.pythonhosted.org/packages/9e/9b/e92ef23b84fa10a64ce4831390b7a4c2e53c0132568d99d4ae61d04c8855/google_auth-2.40.3.tar.gz", hash = "sha256:500c3a29adedeb36ea9cf24b8d10858e152f2412e3ca37829b3fa18e33d63b77", size = 281029, upload-time = "2025-06-04T18:04:57.577Z" }
wheels = [
    { url = "https://files.pythonhosted.org/packages/17/63/b19553b658a1692443c62bd07e5868adaa0ad746a0751ba62c59568cd45b/google_auth-2.40.3-py2.py3-none-any.whl", hash = "sha256:1370d4593e86213563547f97a92752fc658456fe4514c809544f330fed45a7ca", size = 216137, upload-time = "2025-06-04T18:04:55.573Z" },
]

[[package]]
name = "google-auth-httplib2"
version = "0.2.0"
source = { registry = "https://pypi.org/simple" }
dependencies = [
    { name = "google-auth" },
    { name = "httplib2" },
]
sdist = { url = "https://files.pythonhosted.org/packages/56/be/217a598a818567b28e859ff087f347475c807a5649296fb5a817c58dacef/google-auth-httplib2-0.2.0.tar.gz", hash = "sha256:38aa7badf48f974f1eb9861794e9c0cb2a0511a4ec0679b1f886d108f5640e05", size = 10842, upload-time = "2023-12-12T17:40:30.722Z" }
wheels = [
    { url = "https://files.pythonhosted.org/packages/be/8a/fe34d2f3f9470a27b01c9e76226965863f153d5fbe276f83608562e49c04/google_auth_httplib2-0.2.0-py2.py3-none-any.whl", hash = "sha256:b65a0a2123300dd71281a7bf6e64d65a0759287df52729bdd1ae2e47dc311a3d", size = 9253, upload-time = "2023-12-12T17:40:13.055Z" },
]

[[package]]
name = "google-auth-oauthlib"
version = "1.2.2"
source = { registry = "https://pypi.org/simple" }
dependencies = [
    { name = "google-auth" },
    { name = "requests-oauthlib" },
]
sdist = { url = "https://files.pythonhosted.org/packages/fb/87/e10bf24f7bcffc1421b84d6f9c3377c30ec305d082cd737ddaa6d8f77f7c/google_auth_oauthlib-1.2.2.tar.gz", hash = "sha256:11046fb8d3348b296302dd939ace8af0a724042e8029c1b872d87fabc9f41684", size = 20955, upload-time = "2025-04-22T16:40:29.172Z" }
wheels = [
    { url = "https://files.pythonhosted.org/packages/ac/84/40ee070be95771acd2f4418981edb834979424565c3eec3cd88b6aa09d24/google_auth_oauthlib-1.2.2-py3-none-any.whl", hash = "sha256:fd619506f4b3908b5df17b65f39ca8d66ea56986e5472eb5978fd8f3786f00a2", size = 19072, upload-time = "2025-04-22T16:40:28.174Z" },
]

[[package]]
name = "googleapis-common-protos"
version = "1.70.0"
source = { registry = "https://pypi.org/simple" }
dependencies = [
    { name = "protobuf" },
]
sdist = { url = "https://files.pythonhosted.org/packages/39/24/33db22342cf4a2ea27c9955e6713140fedd51e8b141b5ce5260897020f1a/googleapis_common_protos-1.70.0.tar.gz", hash = "sha256:0e1b44e0ea153e6594f9f394fef15193a68aaaea2d843f83e2742717ca753257", size = 145903, upload-time = "2025-04-14T10:17:02.924Z" }
wheels = [
    { url = "https://files.pythonhosted.org/packages/86/f1/62a193f0227cf15a920390abe675f386dec35f7ae3ffe6da582d3ade42c7/googleapis_common_protos-1.70.0-py3-none-any.whl", hash = "sha256:b8bfcca8c25a2bb253e0e0b0adaf8c00773e5e6af6fd92397576680b807e0fd8", size = 294530, upload-time = "2025-04-14T10:17:01.271Z" },
]

[[package]]
name = "greenlet"
version = "3.2.3"
source = { registry = "https://pypi.org/simple" }
sdist = { url = "https://files.pythonhosted.org/packages/c9/92/bb85bd6e80148a4d2e0c59f7c0c2891029f8fd510183afc7d8d2feeed9b6/greenlet-3.2.3.tar.gz", hash = "sha256:8b0dd8ae4c0d6f5e54ee55ba935eeb3d735a9b58a8a1e5b5cbab64e01a39f365", size = 185752, upload-time = "2025-06-05T16:16:09.955Z" }
wheels = [
    { url = "https://files.pythonhosted.org/packages/f3/94/ad0d435f7c48debe960c53b8f60fb41c2026b1d0fa4a99a1cb17c3461e09/greenlet-3.2.3-cp312-cp312-macosx_11_0_universal2.whl", hash = "sha256:25ad29caed5783d4bd7a85c9251c651696164622494c00802a139c00d639242d", size = 271992, upload-time = "2025-06-05T16:11:23.467Z" },
    { url = "https://files.pythonhosted.org/packages/93/5d/7c27cf4d003d6e77749d299c7c8f5fd50b4f251647b5c2e97e1f20da0ab5/greenlet-3.2.3-cp312-cp312-manylinux2014_aarch64.manylinux_2_17_aarch64.whl", hash = "sha256:88cd97bf37fe24a6710ec6a3a7799f3f81d9cd33317dcf565ff9950c83f55e0b", size = 638820, upload-time = "2025-06-05T16:38:52.882Z" },
    { url = "https://files.pythonhosted.org/packages/c6/7e/807e1e9be07a125bb4c169144937910bf59b9d2f6d931578e57f0bce0ae2/greenlet-3.2.3-cp312-cp312-manylinux2014_ppc64le.manylinux_2_17_ppc64le.whl", hash = "sha256:baeedccca94880d2f5666b4fa16fc20ef50ba1ee353ee2d7092b383a243b0b0d", size = 653046, upload-time = "2025-06-05T16:41:36.343Z" },
    { url = "https://files.pythonhosted.org/packages/9d/ab/158c1a4ea1068bdbc78dba5a3de57e4c7aeb4e7fa034320ea94c688bfb61/greenlet-3.2.3-cp312-cp312-manylinux2014_s390x.manylinux_2_17_s390x.whl", hash = "sha256:be52af4b6292baecfa0f397f3edb3c6092ce071b499dd6fe292c9ac9f2c8f264", size = 647701, upload-time = "2025-06-05T16:48:19.604Z" },
    { url = "https://files.pythonhosted.org/packages/cc/0d/93729068259b550d6a0288da4ff72b86ed05626eaf1eb7c0d3466a2571de/greenlet-3.2.3-cp312-cp312-manylinux2014_x86_64.manylinux_2_17_x86_64.whl", hash = "sha256:0cc73378150b8b78b0c9fe2ce56e166695e67478550769536a6742dca3651688", size = 649747, upload-time = "2025-06-05T16:13:04.628Z" },
    { url = "https://files.pythonhosted.org/packages/f6/f6/c82ac1851c60851302d8581680573245c8fc300253fc1ff741ae74a6c24d/greenlet-3.2.3-cp312-cp312-manylinux_2_24_x86_64.manylinux_2_28_x86_64.whl", hash = "sha256:706d016a03e78df129f68c4c9b4c4f963f7d73534e48a24f5f5a7101ed13dbbb", size = 605461, upload-time = "2025-06-05T16:12:50.792Z" },
    { url = "https://files.pythonhosted.org/packages/98/82/d022cf25ca39cf1200650fc58c52af32c90f80479c25d1cbf57980ec3065/greenlet-3.2.3-cp312-cp312-musllinux_1_1_aarch64.whl", hash = "sha256:419e60f80709510c343c57b4bb5a339d8767bf9aef9b8ce43f4f143240f88b7c", size = 1121190, upload-time = "2025-06-05T16:36:48.59Z" },
    { url = "https://files.pythonhosted.org/packages/f5/e1/25297f70717abe8104c20ecf7af0a5b82d2f5a980eb1ac79f65654799f9f/greenlet-3.2.3-cp312-cp312-musllinux_1_1_x86_64.whl", hash = "sha256:93d48533fade144203816783373f27a97e4193177ebaaf0fc396db19e5d61163", size = 1149055, upload-time = "2025-06-05T16:12:40.457Z" },
    { url = "https://files.pythonhosted.org/packages/1f/8f/8f9e56c5e82eb2c26e8cde787962e66494312dc8cb261c460e1f3a9c88bc/greenlet-3.2.3-cp312-cp312-win_amd64.whl", hash = "sha256:7454d37c740bb27bdeddfc3f358f26956a07d5220818ceb467a483197d84f849", size = 297817, upload-time = "2025-06-05T16:29:49.244Z" },
]

[[package]]
name = "groq"
version = "0.30.0"
source = { registry = "https://pypi.org/simple" }
dependencies = [
    { name = "anyio" },
    { name = "distro" },
    { name = "httpx" },
    { name = "pydantic" },
    { name = "sniffio" },
    { name = "typing-extensions" },
]
sdist = { url = "https://files.pythonhosted.org/packages/a9/b1/72ca20dc9b977b7f604648e8944c77b267bddeb90d8e16bda0cf0e397844/groq-0.30.0.tar.gz", hash = "sha256:919466e48fcbebef08fed3f71debb0f96b0ea8d2ec77842c384aa843019f6e2c", size = 134928, upload-time = "2025-07-11T20:28:36.583Z" }
wheels = [
    { url = "https://files.pythonhosted.org/packages/19/b8/5b90edf9fbd795597220e3d1b5534d845e69a73ffe1fdeb967443ed2a6cf/groq-0.30.0-py3-none-any.whl", hash = "sha256:6d9609a7778ba56432f45c1bac21b005f02c6c0aca9c1c094e65536f162c1e83", size = 131056, upload-time = "2025-07-11T20:28:35.591Z" },
]

[[package]]
name = "h11"
version = "0.16.0"
source = { registry = "https://pypi.org/simple" }
sdist = { url = "https://files.pythonhosted.org/packages/01/ee/02a2c011bdab74c6fb3c75474d40b3052059d95df7e73351460c8588d963/h11-0.16.0.tar.gz", hash = "sha256:4e35b956cf45792e4caa5885e69fba00bdbc6ffafbfa020300e549b208ee5ff1", size = 101250, upload-time = "2025-04-24T03:35:25.427Z" }
wheels = [
    { url = "https://files.pythonhosted.org/packages/04/4b/29cac41a4d98d144bf5f6d33995617b185d14b22401f75ca86f384e87ff1/h11-0.16.0-py3-none-any.whl", hash = "sha256:63cf8bbe7522de3bf65932fda1d9c2772064ffb3dae62d55932da54b31cb6c86", size = 37515, upload-time = "2025-04-24T03:35:24.344Z" },
]

[[package]]
name = "hf-xet"
version = "1.1.5"
source = { registry = "https://pypi.org/simple" }
sdist = { url = "https://files.pythonhosted.org/packages/ed/d4/7685999e85945ed0d7f0762b686ae7015035390de1161dcea9d5276c134c/hf_xet-1.1.5.tar.gz", hash = "sha256:69ebbcfd9ec44fdc2af73441619eeb06b94ee34511bbcf57cd423820090f5694", size = 495969, upload-time = "2025-06-20T21:48:38.007Z" }
wheels = [
    { url = "https://files.pythonhosted.org/packages/00/89/a1119eebe2836cb25758e7661d6410d3eae982e2b5e974bcc4d250be9012/hf_xet-1.1.5-cp37-abi3-macosx_10_12_x86_64.whl", hash = "sha256:f52c2fa3635b8c37c7764d8796dfa72706cc4eded19d638331161e82b0792e23", size = 2687929, upload-time = "2025-06-20T21:48:32.284Z" },
    { url = "https://files.pythonhosted.org/packages/de/5f/2c78e28f309396e71ec8e4e9304a6483dcbc36172b5cea8f291994163425/hf_xet-1.1.5-cp37-abi3-macosx_11_0_arm64.whl", hash = "sha256:9fa6e3ee5d61912c4a113e0708eaaef987047616465ac7aa30f7121a48fc1af8", size = 2556338, upload-time = "2025-06-20T21:48:30.079Z" },
    { url = "https://files.pythonhosted.org/packages/6d/2f/6cad7b5fe86b7652579346cb7f85156c11761df26435651cbba89376cd2c/hf_xet-1.1.5-cp37-abi3-manylinux_2_17_x86_64.manylinux2014_x86_64.whl", hash = "sha256:fc874b5c843e642f45fd85cda1ce599e123308ad2901ead23d3510a47ff506d1", size = 3102894, upload-time = "2025-06-20T21:48:28.114Z" },
    { url = "https://files.pythonhosted.org/packages/d0/54/0fcf2b619720a26fbb6cc941e89f2472a522cd963a776c089b189559447f/hf_xet-1.1.5-cp37-abi3-manylinux_2_28_aarch64.whl", hash = "sha256:dbba1660e5d810bd0ea77c511a99e9242d920790d0e63c0e4673ed36c4022d18", size = 3002134, upload-time = "2025-06-20T21:48:25.906Z" },
    { url = "https://files.pythonhosted.org/packages/f3/92/1d351ac6cef7c4ba8c85744d37ffbfac2d53d0a6c04d2cabeba614640a78/hf_xet-1.1.5-cp37-abi3-musllinux_1_2_aarch64.whl", hash = "sha256:ab34c4c3104133c495785d5d8bba3b1efc99de52c02e759cf711a91fd39d3a14", size = 3171009, upload-time = "2025-06-20T21:48:33.987Z" },
    { url = "https://files.pythonhosted.org/packages/c9/65/4b2ddb0e3e983f2508528eb4501288ae2f84963586fbdfae596836d5e57a/hf_xet-1.1.5-cp37-abi3-musllinux_1_2_x86_64.whl", hash = "sha256:83088ecea236d5113de478acb2339f92c95b4fb0462acaa30621fac02f5a534a", size = 3279245, upload-time = "2025-06-20T21:48:36.051Z" },
    { url = "https://files.pythonhosted.org/packages/f0/55/ef77a85ee443ae05a9e9cba1c9f0dd9241eb42da2aeba1dc50f51154c81a/hf_xet-1.1.5-cp37-abi3-win_amd64.whl", hash = "sha256:73e167d9807d166596b4b2f0b585c6d5bd84a26dea32843665a8b58f6edba245", size = 2738931, upload-time = "2025-06-20T21:48:39.482Z" },
]

[[package]]
name = "httpcore"
version = "1.0.9"
source = { registry = "https://pypi.org/simple" }
dependencies = [
    { name = "certifi" },
    { name = "h11" },
]
sdist = { url = "https://files.pythonhosted.org/packages/06/94/82699a10bca87a5556c9c59b5963f2d039dbd239f25bc2a63907a05a14cb/httpcore-1.0.9.tar.gz", hash = "sha256:6e34463af53fd2ab5d807f399a9b45ea31c3dfa2276f15a2c3f00afff6e176e8", size = 85484, upload-time = "2025-04-24T22:06:22.219Z" }
wheels = [
    { url = "https://files.pythonhosted.org/packages/7e/f5/f66802a942d491edb555dd61e3a9961140fd64c90bce1eafd741609d334d/httpcore-1.0.9-py3-none-any.whl", hash = "sha256:2d400746a40668fc9dec9810239072b40b4484b640a8c38fd654a024c7a1bf55", size = 78784, upload-time = "2025-04-24T22:06:20.566Z" },
]

[[package]]
name = "httplib2"
version = "0.22.0"
source = { registry = "https://pypi.org/simple" }
dependencies = [
    { name = "pyparsing" },
]
sdist = { url = "https://files.pythonhosted.org/packages/3d/ad/2371116b22d616c194aa25ec410c9c6c37f23599dcd590502b74db197584/httplib2-0.22.0.tar.gz", hash = "sha256:d7a10bc5ef5ab08322488bde8c726eeee5c8618723fdb399597ec58f3d82df81", size = 351116, upload-time = "2023-03-21T22:29:37.214Z" }
wheels = [
    { url = "https://files.pythonhosted.org/packages/a8/6c/d2fbdaaa5959339d53ba38e94c123e4e84b8fbc4b84beb0e70d7c1608486/httplib2-0.22.0-py3-none-any.whl", hash = "sha256:14ae0a53c1ba8f3d37e9e27cf37eabb0fb9980f435ba405d546948b009dd64dc", size = 96854, upload-time = "2023-03-21T22:29:35.683Z" },
]

[[package]]
name = "httpx"
version = "0.28.1"
source = { registry = "https://pypi.org/simple" }
dependencies = [
    { name = "anyio" },
    { name = "certifi" },
    { name = "httpcore" },
    { name = "idna" },
]
sdist = { url = "https://files.pythonhosted.org/packages/b1/df/48c586a5fe32a0f01324ee087459e112ebb7224f646c0b5023f5e79e9956/httpx-0.28.1.tar.gz", hash = "sha256:75e98c5f16b0f35b567856f597f06ff2270a374470a5c2392242528e3e3e42fc", size = 141406, upload-time = "2024-12-06T15:37:23.222Z" }
wheels = [
    { url = "https://files.pythonhosted.org/packages/2a/39/e50c7c3a983047577ee07d2a9e53faf5a69493943ec3f6a384bdc792deb2/httpx-0.28.1-py3-none-any.whl", hash = "sha256:d909fcccc110f8c7faf814ca82a9a4d816bc5a6dbfea25d6591d6985b8ba59ad", size = 73517, upload-time = "2024-12-06T15:37:21.509Z" },
]

[[package]]
name = "httpx-sse"
version = "0.4.1"
source = { registry = "https://pypi.org/simple" }
sdist = { url = "https://files.pythonhosted.org/packages/6e/fa/66bd985dd0b7c109a3bcb89272ee0bfb7e2b4d06309ad7b38ff866734b2a/httpx_sse-0.4.1.tar.gz", hash = "sha256:8f44d34414bc7b21bf3602713005c5df4917884f76072479b21f68befa4ea26e", size = 12998, upload-time = "2025-06-24T13:21:05.71Z" }
wheels = [
    { url = "https://files.pythonhosted.org/packages/25/0a/6269e3473b09aed2dab8aa1a600c70f31f00ae1349bee30658f7e358a159/httpx_sse-0.4.1-py3-none-any.whl", hash = "sha256:cba42174344c3a5b06f255ce65b350880f962d99ead85e776f23c6618a377a37", size = 8054, upload-time = "2025-06-24T13:21:04.772Z" },
]

[[package]]
name = "huggingface-hub"
version = "0.34.3"
source = { registry = "https://pypi.org/simple" }
dependencies = [
    { name = "filelock" },
    { name = "fsspec" },
    { name = "hf-xet", marker = "platform_machine == 'aarch64' or platform_machine == 'amd64' or platform_machine == 'arm64' or platform_machine == 'x86_64'" },
    { name = "packaging" },
    { name = "pyyaml" },
    { name = "requests" },
    { name = "tqdm" },
    { name = "typing-extensions" },
]
sdist = { url = "https://files.pythonhosted.org/packages/91/b4/e6b465eca5386b52cf23cb6df8644ad318a6b0e12b4b96a7e0be09cbfbcc/huggingface_hub-0.34.3.tar.gz", hash = "sha256:d58130fd5aa7408480681475491c0abd7e835442082fbc3ef4d45b6c39f83853", size = 456800, upload-time = "2025-07-29T08:38:53.885Z" }
wheels = [
    { url = "https://files.pythonhosted.org/packages/59/a8/4677014e771ed1591a87b63a2392ce6923baf807193deef302dcfde17542/huggingface_hub-0.34.3-py3-none-any.whl", hash = "sha256:5444550099e2d86e68b2898b09e85878fbd788fc2957b506c6a79ce060e39492", size = 558847, upload-time = "2025-07-29T08:38:51.904Z" },
]

[[package]]
name = "idna"
version = "3.10"
source = { registry = "https://pypi.org/simple" }
sdist = { url = "https://files.pythonhosted.org/packages/f1/70/7703c29685631f5a7590aa73f1f1d3fa9a380e654b86af429e0934a32f7d/idna-3.10.tar.gz", hash = "sha256:12f65c9b470abda6dc35cf8e63cc574b1c52b11df2c86030af0ac09b01b13ea9", size = 190490, upload-time = "2024-09-15T18:07:39.745Z" }
wheels = [
    { url = "https://files.pythonhosted.org/packages/76/c6/c88e154df9c4e1a2a66ccf0005a88dfb2650c1dffb6f5ce603dfbd452ce3/idna-3.10-py3-none-any.whl", hash = "sha256:946d195a0d259cbba61165e88e65941f16e9b36ea6ddb97f00452bae8b1287d3", size = 70442, upload-time = "2024-09-15T18:07:37.964Z" },
]

[[package]]
name = "iniconfig"
version = "2.1.0"
source = { registry = "https://pypi.org/simple" }
sdist = { url = "https://files.pythonhosted.org/packages/f2/97/ebf4da567aa6827c909642694d71c9fcf53e5b504f2d96afea02718862f3/iniconfig-2.1.0.tar.gz", hash = "sha256:3abbd2e30b36733fee78f9c7f7308f2d0050e88f0087fd25c2645f63c773e1c7", size = 4793, upload-time = "2025-03-19T20:09:59.721Z" }
wheels = [
    { url = "https://files.pythonhosted.org/packages/2c/e1/e6716421ea10d38022b952c159d5161ca1193197fb744506875fbb87ea7b/iniconfig-2.1.0-py3-none-any.whl", hash = "sha256:9deba5723312380e77435581c6bf4935c94cbfab9b1ed33ef8d238ea168eb760", size = 6050, upload-time = "2025-03-19T20:10:01.071Z" },
]

[[package]]
name = "jinja2"
version = "3.1.6"
source = { registry = "https://pypi.org/simple" }
dependencies = [
    { name = "markupsafe" },
]
sdist = { url = "https://files.pythonhosted.org/packages/df/bf/f7da0350254c0ed7c72f3e33cef02e048281fec7ecec5f032d4aac52226b/jinja2-3.1.6.tar.gz", hash = "sha256:0137fb05990d35f1275a587e9aee6d56da821fc83491a0fb838183be43f66d6d", size = 245115, upload-time = "2025-03-05T20:05:02.478Z" }
wheels = [
    { url = "https://files.pythonhosted.org/packages/62/a1/3d680cbfd5f4b8f15abc1d571870c5fc3e594bb582bc3b64ea099db13e56/jinja2-3.1.6-py3-none-any.whl", hash = "sha256:85ece4451f492d0c13c5dd7c13a64681a86afae63a5f347908daf103ce6d2f67", size = 134899, upload-time = "2025-03-05T20:05:00.369Z" },
]

[[package]]
name = "jiter"
version = "0.10.0"
source = { registry = "https://pypi.org/simple" }
sdist = { url = "https://files.pythonhosted.org/packages/ee/9d/ae7ddb4b8ab3fb1b51faf4deb36cb48a4fbbd7cb36bad6a5fca4741306f7/jiter-0.10.0.tar.gz", hash = "sha256:07a7142c38aacc85194391108dc91b5b57093c978a9932bd86a36862759d9500", size = 162759, upload-time = "2025-05-18T19:04:59.73Z" }
wheels = [
    { url = "https://files.pythonhosted.org/packages/6d/b5/348b3313c58f5fbfb2194eb4d07e46a35748ba6e5b3b3046143f3040bafa/jiter-0.10.0-cp312-cp312-macosx_10_12_x86_64.whl", hash = "sha256:1e274728e4a5345a6dde2d343c8da018b9d4bd4350f5a472fa91f66fda44911b", size = 312262, upload-time = "2025-05-18T19:03:44.637Z" },
    { url = "https://files.pythonhosted.org/packages/9c/4a/6a2397096162b21645162825f058d1709a02965606e537e3304b02742e9b/jiter-0.10.0-cp312-cp312-macosx_11_0_arm64.whl", hash = "sha256:7202ae396446c988cb2a5feb33a543ab2165b786ac97f53b59aafb803fef0744", size = 320124, upload-time = "2025-05-18T19:03:46.341Z" },
    { url = "https://files.pythonhosted.org/packages/2a/85/1ce02cade7516b726dd88f59a4ee46914bf79d1676d1228ef2002ed2f1c9/jiter-0.10.0-cp312-cp312-manylinux_2_17_aarch64.manylinux2014_aarch64.whl", hash = "sha256:23ba7722d6748b6920ed02a8f1726fb4b33e0fd2f3f621816a8b486c66410ab2", size = 345330, upload-time = "2025-05-18T19:03:47.596Z" },
    { url = "https://files.pythonhosted.org/packages/75/d0/bb6b4f209a77190ce10ea8d7e50bf3725fc16d3372d0a9f11985a2b23eff/jiter-0.10.0-cp312-cp312-manylinux_2_17_armv7l.manylinux2014_armv7l.whl", hash = "sha256:371eab43c0a288537d30e1f0b193bc4eca90439fc08a022dd83e5e07500ed026", size = 369670, upload-time = "2025-05-18T19:03:49.334Z" },
    { url = "https://files.pythonhosted.org/packages/a0/f5/a61787da9b8847a601e6827fbc42ecb12be2c925ced3252c8ffcb56afcaf/jiter-0.10.0-cp312-cp312-manylinux_2_17_ppc64le.manylinux2014_ppc64le.whl", hash = "sha256:6c675736059020365cebc845a820214765162728b51ab1e03a1b7b3abb70f74c", size = 489057, upload-time = "2025-05-18T19:03:50.66Z" },
    { url = "https://files.pythonhosted.org/packages/12/e4/6f906272810a7b21406c760a53aadbe52e99ee070fc5c0cb191e316de30b/jiter-0.10.0-cp312-cp312-manylinux_2_17_s390x.manylinux2014_s390x.whl", hash = "sha256:0c5867d40ab716e4684858e4887489685968a47e3ba222e44cde6e4a2154f959", size = 389372, upload-time = "2025-05-18T19:03:51.98Z" },
    { url = "https://files.pythonhosted.org/packages/e2/ba/77013b0b8ba904bf3762f11e0129b8928bff7f978a81838dfcc958ad5728/jiter-0.10.0-cp312-cp312-manylinux_2_17_x86_64.manylinux2014_x86_64.whl", hash = "sha256:395bb9a26111b60141757d874d27fdea01b17e8fac958b91c20128ba8f4acc8a", size = 352038, upload-time = "2025-05-18T19:03:53.703Z" },
    { url = "https://files.pythonhosted.org/packages/67/27/c62568e3ccb03368dbcc44a1ef3a423cb86778a4389e995125d3d1aaa0a4/jiter-0.10.0-cp312-cp312-manylinux_2_5_i686.manylinux1_i686.whl", hash = "sha256:6842184aed5cdb07e0c7e20e5bdcfafe33515ee1741a6835353bb45fe5d1bd95", size = 391538, upload-time = "2025-05-18T19:03:55.046Z" },
    { url = "https://files.pythonhosted.org/packages/c0/72/0d6b7e31fc17a8fdce76164884edef0698ba556b8eb0af9546ae1a06b91d/jiter-0.10.0-cp312-cp312-musllinux_1_1_aarch64.whl", hash = "sha256:62755d1bcea9876770d4df713d82606c8c1a3dca88ff39046b85a048566d56ea", size = 523557, upload-time = "2025-05-18T19:03:56.386Z" },
    { url = "https://files.pythonhosted.org/packages/2f/09/bc1661fbbcbeb6244bd2904ff3a06f340aa77a2b94e5a7373fd165960ea3/jiter-0.10.0-cp312-cp312-musllinux_1_1_x86_64.whl", hash = "sha256:533efbce2cacec78d5ba73a41756beff8431dfa1694b6346ce7af3a12c42202b", size = 514202, upload-time = "2025-05-18T19:03:57.675Z" },
    { url = "https://files.pythonhosted.org/packages/1b/84/5a5d5400e9d4d54b8004c9673bbe4403928a00d28529ff35b19e9d176b19/jiter-0.10.0-cp312-cp312-win32.whl", hash = "sha256:8be921f0cadd245e981b964dfbcd6fd4bc4e254cdc069490416dd7a2632ecc01", size = 211781, upload-time = "2025-05-18T19:03:59.025Z" },
    { url = "https://files.pythonhosted.org/packages/9b/52/7ec47455e26f2d6e5f2ea4951a0652c06e5b995c291f723973ae9e724a65/jiter-0.10.0-cp312-cp312-win_amd64.whl", hash = "sha256:a7c7d785ae9dda68c2678532a5a1581347e9c15362ae9f6e68f3fdbfb64f2e49", size = 206176, upload-time = "2025-05-18T19:04:00.305Z" },
]

[[package]]
name = "jmespath"
version = "1.0.1"
source = { registry = "https://pypi.org/simple" }
sdist = { url = "https://files.pythonhosted.org/packages/00/2a/e867e8531cf3e36b41201936b7fa7ba7b5702dbef42922193f05c8976cd6/jmespath-1.0.1.tar.gz", hash = "sha256:90261b206d6defd58fdd5e85f478bf633a2901798906be2ad389150c5c60edbe", size = 25843, upload-time = "2022-06-17T18:00:12.224Z" }
wheels = [
    { url = "https://files.pythonhosted.org/packages/31/b4/b9b800c45527aadd64d5b442f9b932b00648617eb5d63d2c7a6587b7cafc/jmespath-1.0.1-py3-none-any.whl", hash = "sha256:02e2e4cc71b5bcab88332eebf907519190dd9e6e82107fa7f83b1003a6252980", size = 20256, upload-time = "2022-06-17T18:00:10.251Z" },
]

[[package]]
name = "joblib"
version = "1.5.1"
source = { registry = "https://pypi.org/simple" }
sdist = { url = "https://files.pythonhosted.org/packages/dc/fe/0f5a938c54105553436dbff7a61dc4fed4b1b2c98852f8833beaf4d5968f/joblib-1.5.1.tar.gz", hash = "sha256:f4f86e351f39fe3d0d32a9f2c3d8af1ee4cec285aafcb27003dda5205576b444", size = 330475, upload-time = "2025-05-23T12:04:37.097Z" }
wheels = [
    { url = "https://files.pythonhosted.org/packages/7d/4f/1195bbac8e0c2acc5f740661631d8d750dc38d4a32b23ee5df3cde6f4e0d/joblib-1.5.1-py3-none-any.whl", hash = "sha256:4719a31f054c7d766948dcd83e9613686b27114f190f717cec7eaa2084f8a74a", size = 307746, upload-time = "2025-05-23T12:04:35.124Z" },
]

[[package]]
name = "jsonlines"
version = "4.0.0"
source = { registry = "https://pypi.org/simple" }
dependencies = [
    { name = "attrs" },
]
sdist = { url = "https://files.pythonhosted.org/packages/35/87/bcda8e46c88d0e34cad2f09ee2d0c7f5957bccdb9791b0b934ec84d84be4/jsonlines-4.0.0.tar.gz", hash = "sha256:0c6d2c09117550c089995247f605ae4cf77dd1533041d366351f6f298822ea74", size = 11359, upload-time = "2023-09-01T12:34:44.187Z" }
wheels = [
    { url = "https://files.pythonhosted.org/packages/f8/62/d9ba6323b9202dd2fe166beab8a86d29465c41a0288cbe229fac60c1ab8d/jsonlines-4.0.0-py3-none-any.whl", hash = "sha256:185b334ff2ca5a91362993f42e83588a360cf95ce4b71a73548502bda52a7c55", size = 8701, upload-time = "2023-09-01T12:34:42.563Z" },
]

[[package]]
name = "jsonpatch"
version = "1.33"
source = { registry = "https://pypi.org/simple" }
dependencies = [
    { name = "jsonpointer" },
]
sdist = { url = "https://files.pythonhosted.org/packages/42/78/18813351fe5d63acad16aec57f94ec2b70a09e53ca98145589e185423873/jsonpatch-1.33.tar.gz", hash = "sha256:9fcd4009c41e6d12348b4a0ff2563ba56a2923a7dfee731d004e212e1ee5030c", size = 21699, upload-time = "2023-06-26T12:07:29.144Z" }
wheels = [
    { url = "https://files.pythonhosted.org/packages/73/07/02e16ed01e04a374e644b575638ec7987ae846d25ad97bcc9945a3ee4b0e/jsonpatch-1.33-py2.py3-none-any.whl", hash = "sha256:0ae28c0cd062bbd8b8ecc26d7d164fbbea9652a1a3693f3b956c1eae5145dade", size = 12898, upload-time = "2023-06-16T21:01:28.466Z" },
]

[[package]]
name = "jsonpointer"
version = "3.0.0"
source = { registry = "https://pypi.org/simple" }
sdist = { url = "https://files.pythonhosted.org/packages/6a/0a/eebeb1fa92507ea94016a2a790b93c2ae41a7e18778f85471dc54475ed25/jsonpointer-3.0.0.tar.gz", hash = "sha256:2b2d729f2091522d61c3b31f82e11870f60b68f43fbc705cb76bf4b832af59ef", size = 9114, upload-time = "2024-06-10T19:24:42.462Z" }
wheels = [
    { url = "https://files.pythonhosted.org/packages/71/92/5e77f98553e9e75130c78900d000368476aed74276eb8ae8796f65f00918/jsonpointer-3.0.0-py2.py3-none-any.whl", hash = "sha256:13e088adc14fca8b6aa8177c044e12701e6ad4b28ff10e65f2267a90109c9942", size = 7595, upload-time = "2024-06-10T19:24:40.698Z" },
]

[[package]]
name = "jsonschema"
version = "4.25.0"
source = { registry = "https://pypi.org/simple" }
dependencies = [
    { name = "attrs" },
    { name = "jsonschema-specifications" },
    { name = "referencing" },
    { name = "rpds-py" },
]
sdist = { url = "https://files.pythonhosted.org/packages/d5/00/a297a868e9d0784450faa7365c2172a7d6110c763e30ba861867c32ae6a9/jsonschema-4.25.0.tar.gz", hash = "sha256:e63acf5c11762c0e6672ffb61482bdf57f0876684d8d249c0fe2d730d48bc55f", size = 356830, upload-time = "2025-07-18T15:39:45.11Z" }
wheels = [
    { url = "https://files.pythonhosted.org/packages/fe/54/c86cd8e011fe98803d7e382fd67c0df5ceab8d2b7ad8c5a81524f791551c/jsonschema-4.25.0-py3-none-any.whl", hash = "sha256:24c2e8da302de79c8b9382fee3e76b355e44d2a4364bb207159ce10b517bd716", size = 89184, upload-time = "2025-07-18T15:39:42.956Z" },
]

[[package]]
name = "jsonschema-rs"
version = "0.29.1"
source = { registry = "https://pypi.org/simple" }
sdist = { url = "https://files.pythonhosted.org/packages/b0/b4/33a9b25cad41d1e533c1ab7ff30eaec50628dd1bcb92171b99a2e944d61f/jsonschema_rs-0.29.1.tar.gz", hash = "sha256:a9f896a9e4517630374f175364705836c22f09d5bd5bbb06ec0611332b6702fd", size = 1406679, upload-time = "2025-02-08T21:25:12.639Z" }
wheels = [
    { url = "https://files.pythonhosted.org/packages/7b/4a/67ea15558ab85e67d1438b2e5da63b8e89b273c457106cbc87f8f4959a3d/jsonschema_rs-0.29.1-cp312-cp312-macosx_10_12_x86_64.macosx_11_0_arm64.macosx_10_12_universal2.whl", hash = "sha256:9fe7529faa6a84d23e31b1f45853631e4d4d991c85f3d50e6d1df857bb52b72d", size = 3825206, upload-time = "2025-02-08T21:24:19.985Z" },
    { url = "https://files.pythonhosted.org/packages/b9/2e/bc75ed65d11ba47200ade9795ebd88eb2e64c2852a36d9be640172563430/jsonschema_rs-0.29.1-cp312-cp312-macosx_10_12_x86_64.whl", hash = "sha256:b5d7e385298f250ed5ce4928fd59fabf2b238f8167f2c73b9414af8143dfd12e", size = 1966302, upload-time = "2025-02-08T21:24:21.673Z" },
    { url = "https://files.pythonhosted.org/packages/95/dd/4a90e96811f897de066c69d95bc0983138056b19cb169f2a99c736e21933/jsonschema_rs-0.29.1-cp312-cp312-manylinux_2_12_i686.manylinux2010_i686.whl", hash = "sha256:64a29be0504731a2e3164f66f609b9999aa66a2df3179ecbfc8ead88e0524388", size = 2062846, upload-time = "2025-02-08T21:24:23.171Z" },
    { url = "https://files.pythonhosted.org/packages/21/91/61834396748a741021716751a786312b8a8319715e6c61421447a07c887c/jsonschema_rs-0.29.1-cp312-cp312-manylinux_2_17_aarch64.manylinux2014_aarch64.whl", hash = "sha256:7e91defda5dfa87306543ee9b34d97553d9422c134998c0b64855b381f8b531d", size = 2065564, upload-time = "2025-02-08T21:24:24.574Z" },
    { url = "https://files.pythonhosted.org/packages/f0/2c/920d92e88b9bdb6cb14867a55e5572e7b78bfc8554f9c625caa516aa13dd/jsonschema_rs-0.29.1-cp312-cp312-manylinux_2_17_x86_64.manylinux2014_x86_64.whl", hash = "sha256:96f87680a6a1c16000c851d3578534ae3c154da894026c2a09a50f727bd623d4", size = 2083055, upload-time = "2025-02-08T21:24:26.834Z" },
    { url = "https://files.pythonhosted.org/packages/6d/0a/f4c1bea3193992fe4ff9ce330c6a594481caece06b1b67d30b15992bbf54/jsonschema_rs-0.29.1-cp312-cp312-win32.whl", hash = "sha256:bcfc0d52ecca6c1b2fbeede65c1ad1545de633045d42ad0c6699039f28b5fb71", size = 1701065, upload-time = "2025-02-08T21:24:28.282Z" },
    { url = "https://files.pythonhosted.org/packages/5e/89/3f89de071920208c0eb64b827a878d2e587f6a3431b58c02f63c3468b76e/jsonschema_rs-0.29.1-cp312-cp312-win_amd64.whl", hash = "sha256:a414c162d687ee19171e2d8aae821f396d2f84a966fd5c5c757bd47df0954452", size = 1871774, upload-time = "2025-02-08T21:24:30.824Z" },
]

[[package]]
name = "jsonschema-specifications"
version = "2025.4.1"
source = { registry = "https://pypi.org/simple" }
dependencies = [
    { name = "referencing" },
]
sdist = { url = "https://files.pythonhosted.org/packages/bf/ce/46fbd9c8119cfc3581ee5643ea49464d168028cfb5caff5fc0596d0cf914/jsonschema_specifications-2025.4.1.tar.gz", hash = "sha256:630159c9f4dbea161a6a2205c3011cc4f18ff381b189fff48bb39b9bf26ae608", size = 15513, upload-time = "2025-04-23T12:34:07.418Z" }
wheels = [
    { url = "https://files.pythonhosted.org/packages/01/0e/b27cdbaccf30b890c40ed1da9fd4a3593a5cf94dae54fb34f8a4b74fcd3f/jsonschema_specifications-2025.4.1-py3-none-any.whl", hash = "sha256:4653bffbd6584f7de83a67e0d620ef16900b390ddc7939d56684d6c81e33f1af", size = 18437, upload-time = "2025-04-23T12:34:05.422Z" },
]

[[package]]
name = "kiwisolver"
version = "1.4.8"
source = { registry = "https://pypi.org/simple" }
sdist = { url = "https://files.pythonhosted.org/packages/82/59/7c91426a8ac292e1cdd53a63b6d9439abd573c875c3f92c146767dd33faf/kiwisolver-1.4.8.tar.gz", hash = "sha256:23d5f023bdc8c7e54eb65f03ca5d5bb25b601eac4d7f1a042888a1f45237987e", size = 97538, upload-time = "2024-12-24T18:30:51.519Z" }
wheels = [
    { url = "https://files.pythonhosted.org/packages/fc/aa/cea685c4ab647f349c3bc92d2daf7ae34c8e8cf405a6dcd3a497f58a2ac3/kiwisolver-1.4.8-cp312-cp312-macosx_10_13_universal2.whl", hash = "sha256:d6af5e8815fd02997cb6ad9bbed0ee1e60014438ee1a5c2444c96f87b8843502", size = 124152, upload-time = "2024-12-24T18:29:16.85Z" },
    { url = "https://files.pythonhosted.org/packages/c5/0b/8db6d2e2452d60d5ebc4ce4b204feeb16176a851fd42462f66ade6808084/kiwisolver-1.4.8-cp312-cp312-macosx_10_13_x86_64.whl", hash = "sha256:bade438f86e21d91e0cf5dd7c0ed00cda0f77c8c1616bd83f9fc157fa6760d31", size = 66555, upload-time = "2024-12-24T18:29:19.146Z" },
    { url = "https://files.pythonhosted.org/packages/60/26/d6a0db6785dd35d3ba5bf2b2df0aedc5af089962c6eb2cbf67a15b81369e/kiwisolver-1.4.8-cp312-cp312-macosx_11_0_arm64.whl", hash = "sha256:b83dc6769ddbc57613280118fb4ce3cd08899cc3369f7d0e0fab518a7cf37fdb", size = 65067, upload-time = "2024-12-24T18:29:20.096Z" },
    { url = "https://files.pythonhosted.org/packages/c9/ed/1d97f7e3561e09757a196231edccc1bcf59d55ddccefa2afc9c615abd8e0/kiwisolver-1.4.8-cp312-cp312-manylinux_2_12_i686.manylinux2010_i686.manylinux_2_17_i686.manylinux2014_i686.whl", hash = "sha256:111793b232842991be367ed828076b03d96202c19221b5ebab421ce8bcad016f", size = 1378443, upload-time = "2024-12-24T18:29:22.843Z" },
    { url = "https://files.pythonhosted.org/packages/29/61/39d30b99954e6b46f760e6289c12fede2ab96a254c443639052d1b573fbc/kiwisolver-1.4.8-cp312-cp312-manylinux_2_17_aarch64.manylinux2014_aarch64.whl", hash = "sha256:257af1622860e51b1a9d0ce387bf5c2c4f36a90594cb9514f55b074bcc787cfc", size = 1472728, upload-time = "2024-12-24T18:29:24.463Z" },
    { url = "https://files.pythonhosted.org/packages/0c/3e/804163b932f7603ef256e4a715e5843a9600802bb23a68b4e08c8c0ff61d/kiwisolver-1.4.8-cp312-cp312-manylinux_2_17_ppc64le.manylinux2014_ppc64le.whl", hash = "sha256:69b5637c3f316cab1ec1c9a12b8c5f4750a4c4b71af9157645bf32830e39c03a", size = 1478388, upload-time = "2024-12-24T18:29:25.776Z" },
    { url = "https://files.pythonhosted.org/packages/8a/9e/60eaa75169a154700be74f875a4d9961b11ba048bef315fbe89cb6999056/kiwisolver-1.4.8-cp312-cp312-manylinux_2_17_s390x.manylinux2014_s390x.whl", hash = "sha256:782bb86f245ec18009890e7cb8d13a5ef54dcf2ebe18ed65f795e635a96a1c6a", size = 1413849, upload-time = "2024-12-24T18:29:27.202Z" },
    { url = "https://files.pythonhosted.org/packages/bc/b3/9458adb9472e61a998c8c4d95cfdfec91c73c53a375b30b1428310f923e4/kiwisolver-1.4.8-cp312-cp312-manylinux_2_17_x86_64.manylinux2014_x86_64.whl", hash = "sha256:cc978a80a0db3a66d25767b03688f1147a69e6237175c0f4ffffaaedf744055a", size = 1475533, upload-time = "2024-12-24T18:29:28.638Z" },
    { url = "https://files.pythonhosted.org/packages/e4/7a/0a42d9571e35798de80aef4bb43a9b672aa7f8e58643d7bd1950398ffb0a/kiwisolver-1.4.8-cp312-cp312-musllinux_1_2_aarch64.whl", hash = "sha256:36dbbfd34838500a31f52c9786990d00150860e46cd5041386f217101350f0d3", size = 2268898, upload-time = "2024-12-24T18:29:30.368Z" },
    { url = "https://files.pythonhosted.org/packages/d9/07/1255dc8d80271400126ed8db35a1795b1a2c098ac3a72645075d06fe5c5d/kiwisolver-1.4.8-cp312-cp312-musllinux_1_2_i686.whl", hash = "sha256:eaa973f1e05131de5ff3569bbba7f5fd07ea0595d3870ed4a526d486fe57fa1b", size = 2425605, upload-time = "2024-12-24T18:29:33.151Z" },
    { url = "https://files.pythonhosted.org/packages/84/df/5a3b4cf13780ef6f6942df67b138b03b7e79e9f1f08f57c49957d5867f6e/kiwisolver-1.4.8-cp312-cp312-musllinux_1_2_ppc64le.whl", hash = "sha256:a66f60f8d0c87ab7f59b6fb80e642ebb29fec354a4dfad687ca4092ae69d04f4", size = 2375801, upload-time = "2024-12-24T18:29:34.584Z" },
    { url = "https://files.pythonhosted.org/packages/8f/10/2348d068e8b0f635c8c86892788dac7a6b5c0cb12356620ab575775aad89/kiwisolver-1.4.8-cp312-cp312-musllinux_1_2_s390x.whl", hash = "sha256:858416b7fb777a53f0c59ca08190ce24e9abbd3cffa18886a5781b8e3e26f65d", size = 2520077, upload-time = "2024-12-24T18:29:36.138Z" },
    { url = "https://files.pythonhosted.org/packages/32/d8/014b89fee5d4dce157d814303b0fce4d31385a2af4c41fed194b173b81ac/kiwisolver-1.4.8-cp312-cp312-musllinux_1_2_x86_64.whl", hash = "sha256:085940635c62697391baafaaeabdf3dd7a6c3643577dde337f4d66eba021b2b8", size = 2338410, upload-time = "2024-12-24T18:29:39.991Z" },
    { url = "https://files.pythonhosted.org/packages/bd/72/dfff0cc97f2a0776e1c9eb5bef1ddfd45f46246c6533b0191887a427bca5/kiwisolver-1.4.8-cp312-cp312-win_amd64.whl", hash = "sha256:01c3d31902c7db5fb6182832713d3b4122ad9317c2c5877d0539227d96bb2e50", size = 71853, upload-time = "2024-12-24T18:29:42.006Z" },
    { url = "https://files.pythonhosted.org/packages/dc/85/220d13d914485c0948a00f0b9eb419efaf6da81b7d72e88ce2391f7aed8d/kiwisolver-1.4.8-cp312-cp312-win_arm64.whl", hash = "sha256:a3c44cb68861de93f0c4a8175fbaa691f0aa22550c331fefef02b618a9dcb476", size = 65424, upload-time = "2024-12-24T18:29:44.38Z" },
]

[[package]]
name = "langchain"
version = "0.3.27"
source = { registry = "https://pypi.org/simple" }
dependencies = [
    { name = "langchain-core" },
    { name = "langchain-text-splitters" },
    { name = "langsmith" },
    { name = "pydantic" },
    { name = "pyyaml" },
    { name = "requests" },
    { name = "sqlalchemy" },
]
sdist = { url = "https://files.pythonhosted.org/packages/83/f6/f4f7f3a56626fe07e2bb330feb61254dbdf06c506e6b59a536a337da51cf/langchain-0.3.27.tar.gz", hash = "sha256:aa6f1e6274ff055d0fd36254176770f356ed0a8994297d1df47df341953cec62", size = 10233809, upload-time = "2025-07-24T14:42:32.959Z" }
wheels = [
    { url = "https://files.pythonhosted.org/packages/f6/d5/4861816a95b2f6993f1360cfb605aacb015506ee2090433a71de9cca8477/langchain-0.3.27-py3-none-any.whl", hash = "sha256:7b20c4f338826acb148d885b20a73a16e410ede9ee4f19bb02011852d5f98798", size = 1018194, upload-time = "2025-07-24T14:42:30.23Z" },
]

[[package]]
name = "langchain-anthropic"
version = "0.3.19"
source = { registry = "https://pypi.org/simple" }
dependencies = [
    { name = "anthropic" },
    { name = "langchain-core" },
    { name = "pydantic" },
]
sdist = { url = "https://files.pythonhosted.org/packages/1f/ab/bdaefa42fdab238efff45eb28c6cd74c011979092408decdae22c0bf7e66/langchain_anthropic-0.3.19.tar.gz", hash = "sha256:e62259382586ee5c44e9a9459d00b74a7e191550e5fadfad28f0daa5d143d745", size = 281502, upload-time = "2025-08-18T18:33:36.811Z" }
wheels = [
    { url = "https://files.pythonhosted.org/packages/a2/69/64473db52d02715f3815df3b25c9816b5801a58762a5ae62a3e5b84169a0/langchain_anthropic-0.3.19-py3-none-any.whl", hash = "sha256:5b5372ef7e10ee32b4308b4d9e1ed623c360b7d0a233c017e5209ad8118d5ab7", size = 31775, upload-time = "2025-08-18T18:33:35.596Z" },
]

[[package]]
name = "langchain-community"
version = "0.3.27"
source = { registry = "https://pypi.org/simple" }
dependencies = [
    { name = "aiohttp" },
    { name = "dataclasses-json" },
    { name = "httpx-sse" },
    { name = "langchain" },
    { name = "langchain-core" },
    { name = "langsmith" },
    { name = "numpy" },
    { name = "pydantic-settings" },
    { name = "pyyaml" },
    { name = "requests" },
    { name = "sqlalchemy" },
    { name = "tenacity" },
]
sdist = { url = "https://files.pythonhosted.org/packages/5c/76/200494f6de488217a196c4369e665d26b94c8c3642d46e2fd62f9daf0a3a/langchain_community-0.3.27.tar.gz", hash = "sha256:e1037c3b9da0c6d10bf06e838b034eb741e016515c79ef8f3f16e53ead33d882", size = 33237737, upload-time = "2025-07-02T18:47:02.329Z" }
wheels = [
    { url = "https://files.pythonhosted.org/packages/c8/bc/f8c7dae8321d37ed39ac9d7896617c4203248240a4835b136e3724b3bb62/langchain_community-0.3.27-py3-none-any.whl", hash = "sha256:581f97b795f9633da738ea95da9cb78f8879b538090c9b7a68c0aed49c828f0d", size = 2530442, upload-time = "2025-07-02T18:47:00.246Z" },
]

[[package]]
name = "langchain-core"
version = "0.3.75"
source = { registry = "https://pypi.org/simple" }
dependencies = [
    { name = "jsonpatch" },
    { name = "langsmith" },
    { name = "packaging" },
    { name = "pydantic" },
    { name = "pyyaml" },
    { name = "tenacity" },
    { name = "typing-extensions" },
]
sdist = { url = "https://files.pythonhosted.org/packages/06/63/270b71a23e849984505ddc7c5c9fd3f4bd9cb14b1a484ee44c4e51c33cc2/langchain_core-0.3.75.tar.gz", hash = "sha256:ab0eb95a06ed6043f76162e6086b45037690cb70b7f090bd83b5ebb8a05b70ed", size = 570876, upload-time = "2025-08-26T15:24:12.246Z" }
wheels = [
    { url = "https://files.pythonhosted.org/packages/fb/42/0d0221cce6f168f644d7d96cb6c87c4e42fc55d2941da7a36e970e3ab8ab/langchain_core-0.3.75-py3-none-any.whl", hash = "sha256:03ca1fadf955ee3c7d5806a841f4b3a37b816acea5e61a7e6ba1298c05eea7f5", size = 443986, upload-time = "2025-08-26T15:24:10.883Z" },
]

[[package]]
name = "langchain-experimental"
version = "0.3.4"
source = { registry = "https://pypi.org/simple" }
dependencies = [
    { name = "langchain-community" },
    { name = "langchain-core" },
]
sdist = { url = "https://files.pythonhosted.org/packages/27/56/a8acbb08a03383c28875b3b151e4cefea5612266917fbd6fc3c14c21e172/langchain_experimental-0.3.4.tar.gz", hash = "sha256:937c4259ee4a639c618d19acf0e2c5c2898ef127050346edc5655259aa281a21", size = 140532, upload-time = "2024-12-20T15:16:09.42Z" }
wheels = [
    { url = "https://files.pythonhosted.org/packages/b2/27/fe8caa4884611286b1f7d6c5cfd76e1fef188faaa946db4fde6daa1cd2cd/langchain_experimental-0.3.4-py3-none-any.whl", hash = "sha256:2e587306aea36b60fa5e5fc05dc7281bee9f60a806f0bf9d30916e0ee096af80", size = 209154, upload-time = "2024-12-20T15:16:07.006Z" },
]

[[package]]
name = "langchain-groq"
version = "0.3.6"
source = { registry = "https://pypi.org/simple" }
dependencies = [
    { name = "groq" },
    { name = "langchain-core" },
]
sdist = { url = "https://files.pythonhosted.org/packages/c2/d3/abeb19b686961dd5a99a43f5f92554135e444e0f291fca19b14e8d0d9f57/langchain_groq-0.3.6.tar.gz", hash = "sha256:ca6f94e250357d1e77b348e002d7da4fcf674fde4c9df1827431b430e45d88de", size = 24372, upload-time = "2025-07-11T15:03:36.174Z" }
wheels = [
    { url = "https://files.pythonhosted.org/packages/c2/7d/7b5967f6bbe0248cebfee14a6e499873d81bbb761df6531d43ad166faf11/langchain_groq-0.3.6-py3-none-any.whl", hash = "sha256:51aff1ecc5472e031b06f41cd2219c238b7c862935ef90e15283e5d04d9e7207", size = 16351, upload-time = "2025-07-11T15:03:35.129Z" },
]

[[package]]
name = "langchain-huggingface"
version = "0.3.1"
source = { registry = "https://pypi.org/simple" }
dependencies = [
    { name = "huggingface-hub" },
    { name = "langchain-core" },
    { name = "tokenizers" },
]
sdist = { url = "https://files.pythonhosted.org/packages/3f/15/f832ae485707bf52f9a8f055db389850de06c46bc6e3e4420a0ef105fbbf/langchain_huggingface-0.3.1.tar.gz", hash = "sha256:0a145534ce65b5a723c8562c456100a92513bbbf212e6d8c93fdbae174b41341", size = 25154, upload-time = "2025-07-22T17:22:26.77Z" }
wheels = [
    { url = "https://files.pythonhosted.org/packages/bf/26/7c5d4b4d3e1a7385863acc49fb6f96c55ccf941a750991d18e3f6a69a14a/langchain_huggingface-0.3.1-py3-none-any.whl", hash = "sha256:de10a692dc812885696fbaab607d28ac86b833b0f305bccd5d82d60336b07b7d", size = 27609, upload-time = "2025-07-22T17:22:25.282Z" },
]

[[package]]
name = "langchain-mcp-adapters"
version = "0.1.9"
source = { registry = "https://pypi.org/simple" }
dependencies = [
    { name = "langchain-core" },
    { name = "mcp" },
    { name = "typing-extensions" },
]
sdist = { url = "https://files.pythonhosted.org/packages/b9/74/e36003a43136f9095a5f968c730fbfe894f94284ebe6d2b50bb17d41b8b5/langchain_mcp_adapters-0.1.9.tar.gz", hash = "sha256:0018cf7b5f7bc4c044e05ec20fcb9ebe345311c8d1060c61d411188001ab3aab", size = 22101, upload-time = "2025-07-09T15:56:14.455Z" }
wheels = [
    { url = "https://files.pythonhosted.org/packages/a4/eb/9e98822d3db22beff44449a8f61fca208d4f59d592a7ce67ce4c400b8f8f/langchain_mcp_adapters-0.1.9-py3-none-any.whl", hash = "sha256:fd131009c60c9e5a864f96576bbe757fc1809abd604891cb2e5d6e8aebd6975c", size = 15300, upload-time = "2025-07-09T15:56:13.316Z" },
]

[[package]]
name = "langchain-ollama"
version = "0.3.6"
source = { registry = "https://pypi.org/simple" }
dependencies = [
    { name = "langchain-core" },
    { name = "ollama" },
]
sdist = { url = "https://files.pythonhosted.org/packages/82/67/93429a78d6fd40e2addf27e881db37e7f0076d712ffe9759ca0d5e10910e/langchain_ollama-0.3.6.tar.gz", hash = "sha256:4270c4b30b3f3d10850cb9a1183b8c77d616195e0d9717ac745ef7f7f6cc2b6e", size = 30479, upload-time = "2025-07-22T17:26:59.605Z" }
wheels = [
    { url = "https://files.pythonhosted.org/packages/f3/c5/1e559f5b43d62850ea2b44097afc944f38894eac00e7feef3b42f0428916/langchain_ollama-0.3.6-py3-none-any.whl", hash = "sha256:b339bd3fcf913b8d606ad426ef39e7122695532507fcd85aa96271b3f33dc3df", size = 24535, upload-time = "2025-07-22T17:26:58.556Z" },
]

[[package]]
name = "langchain-openai"
version = "0.3.28"
source = { registry = "https://pypi.org/simple" }
dependencies = [
    { name = "langchain-core" },
    { name = "openai" },
    { name = "tiktoken" },
]
sdist = { url = "https://files.pythonhosted.org/packages/6b/1d/90cd764c62d5eb822113d3debc3abe10c8807d2c0af90917bfe09acd6f86/langchain_openai-0.3.28.tar.gz", hash = "sha256:6c669548dbdea325c034ae5ef699710e2abd054c7354fdb3ef7bf909dc739d9e", size = 753951, upload-time = "2025-07-14T10:50:44.076Z" }
wheels = [
    { url = "https://files.pythonhosted.org/packages/91/56/75f3d84b69b8bdae521a537697375e1241377627c32b78edcae337093502/langchain_openai-0.3.28-py3-none-any.whl", hash = "sha256:4cd6d80a5b2ae471a168017bc01b2e0f01548328d83532400a001623624ede67", size = 70571, upload-time = "2025-07-14T10:50:42.492Z" },
]

[[package]]
name = "langchain-text-splitters"
version = "0.3.9"
source = { registry = "https://pypi.org/simple" }
dependencies = [
    { name = "langchain-core" },
]
sdist = { url = "https://files.pythonhosted.org/packages/91/52/d43ad77acae169210cc476cbc1e4ab37a701017c950211a11ab500fe7d7e/langchain_text_splitters-0.3.9.tar.gz", hash = "sha256:7cd1e5a3aaf609979583eeca2eb34177622570b8fa8f586a605c6b1c34e7ebdb", size = 45260, upload-time = "2025-07-24T14:38:45.14Z" }
wheels = [
    { url = "https://files.pythonhosted.org/packages/e2/52/7638394b88bc15083fd2c3752a843784d9d2d110d68fed6437c8607fb749/langchain_text_splitters-0.3.9-py3-none-any.whl", hash = "sha256:cee0bb816211584ea79cc79927317c358543f40404bcfdd69e69ba3ccde54401", size = 33314, upload-time = "2025-07-24T14:38:43.953Z" },
]

[[package]]
name = "langgraph"
version = "0.6.2"
source = { registry = "https://pypi.org/simple" }
dependencies = [
    { name = "langchain-core" },
    { name = "langgraph-checkpoint" },
    { name = "langgraph-prebuilt" },
    { name = "langgraph-sdk" },
    { name = "pydantic" },
    { name = "xxhash" },
]
sdist = { url = "https://files.pythonhosted.org/packages/67/4a/09a7732620f1b04a22069730a07eec8db8aa78f482a759534f3a72302073/langgraph-0.6.2.tar.gz", hash = "sha256:ac8784ac21224b3fa6d55061c28748fb2341cbfb509b0b16cbb28208a2ffea93", size = 451164, upload-time = "2025-07-30T20:41:03.787Z" }
wheels = [
    { url = "https://files.pythonhosted.org/packages/5c/3e/42e8fbf430fb321465bd6dddbcfe31b1d0cfd76afb45b5e11298006ff2b3/langgraph-0.6.2-py3-none-any.whl", hash = "sha256:b838dd9e56d8cf9d3f5124cad527cec6e03414aaf1a3c284003eaae89d21f32e", size = 152188, upload-time = "2025-07-30T20:41:02.203Z" },
]

[[package]]
name = "langgraph-api"
version = "0.2.117"
source = { registry = "https://pypi.org/simple" }
dependencies = [
    { name = "cloudpickle" },
    { name = "cryptography" },
    { name = "httpx" },
    { name = "jsonschema-rs" },
    { name = "langchain-core" },
    { name = "langgraph" },
    { name = "langgraph-checkpoint" },
    { name = "langgraph-runtime-inmem" },
    { name = "langgraph-sdk" },
    { name = "langsmith" },
    { name = "orjson" },
    { name = "pyjwt" },
    { name = "sse-starlette" },
    { name = "starlette" },
    { name = "structlog" },
    { name = "tenacity" },
    { name = "truststore" },
    { name = "uvicorn" },
    { name = "watchfiles" },
]
sdist = { url = "https://files.pythonhosted.org/packages/3a/e0/093d348a2016cd7d1195d372d620a946c47307b00f2cb967570b11b1fa9f/langgraph_api-0.2.117.tar.gz", hash = "sha256:ab9cdcf0d84853dc0553fbc2d254c3d712233d4788b7be2d9d3148a943d3bd1c", size = 242833, upload-time = "2025-07-31T20:34:30.355Z" }
wheels = [
    { url = "https://files.pythonhosted.org/packages/12/cc/b27871fca759d6b7d69b6e90095d8a8b4a22dd6938b37991db3db46de2c5/langgraph_api-0.2.117-py3-none-any.whl", hash = "sha256:6d67127cb7add3437bd57c4c74b98650df1089e85f2795f14799beec965ceae5", size = 197415, upload-time = "2025-07-31T20:34:28.855Z" },
]

[[package]]
name = "langgraph-checkpoint"
version = "2.1.1"
source = { registry = "https://pypi.org/simple" }
dependencies = [
    { name = "langchain-core" },
    { name = "ormsgpack" },
]
sdist = { url = "https://files.pythonhosted.org/packages/73/3e/d00eb2b56c3846a0cabd2e5aa71c17a95f882d4f799a6ffe96a19b55eba9/langgraph_checkpoint-2.1.1.tar.gz", hash = "sha256:72038c0f9e22260cb9bff1f3ebe5eb06d940b7ee5c1e4765019269d4f21cf92d", size = 136256, upload-time = "2025-07-17T13:07:52.411Z" }
wheels = [
    { url = "https://files.pythonhosted.org/packages/4c/dd/64686797b0927fb18b290044be12ae9d4df01670dce6bb2498d5ab65cb24/langgraph_checkpoint-2.1.1-py3-none-any.whl", hash = "sha256:5a779134fd28134a9a83d078be4450bbf0e0c79fdf5e992549658899e6fc5ea7", size = 43925, upload-time = "2025-07-17T13:07:51.023Z" },
]

[[package]]
name = "langgraph-checkpoint-sqlite"
version = "2.0.11"
source = { registry = "https://pypi.org/simple" }
dependencies = [
    { name = "aiosqlite" },
    { name = "langgraph-checkpoint" },
    { name = "sqlite-vec" },
]
sdist = { url = "https://files.pythonhosted.org/packages/d2/aa/5f9e9de74a6d0a9b77c703db0068d0f0cdc8dbc2e9b292ae95f4de115a44/langgraph_checkpoint_sqlite-2.0.11.tar.gz", hash = "sha256:e9337204c27b01a29edff65c1ecb7da0ca8ac7f1bd66b405617459043ac6c3ed", size = 109749, upload-time = "2025-07-25T17:32:07.773Z" }
wheels = [
    { url = "https://files.pythonhosted.org/packages/3d/d4/c56f6b0e8c8211791c9954bef0edaef3dc2e118cf33800be44c7b90432bd/langgraph_checkpoint_sqlite-2.0.11-py3-none-any.whl", hash = "sha256:11c40d93225ce99fa2800332c97b16280addf9f15274def32c4d547955290d3f", size = 31191, upload-time = "2025-07-25T17:32:06.355Z" },
]

[[package]]
name = "langgraph-cli"
version = "0.3.6"
source = { registry = "https://pypi.org/simple" }
dependencies = [
    { name = "click" },
    { name = "langgraph-sdk" },
]
sdist = { url = "https://files.pythonhosted.org/packages/05/5d/3cbafcc7ea4ff820e5798f1ae47c7a1ca094610c28f62b047d69864a0aea/langgraph_cli-0.3.6.tar.gz", hash = "sha256:23f7dfa8209a2dae586a308087bf7683c35db082fca1f602b65686f9348c335b", size = 730032, upload-time = "2025-07-23T23:52:59.588Z" }
wheels = [
    { url = "https://files.pythonhosted.org/packages/d0/74/3798fc7f7672d04e911fcab22a53a551d474b7ca01eb773a52d5f63e94f2/langgraph_cli-0.3.6-py3-none-any.whl", hash = "sha256:86aebbb81cde5492f80ddecce3c814ccf492debf17212b185b718e6f6cdb7c88", size = 36857, upload-time = "2025-07-23T23:52:58.278Z" },
]

[package.optional-dependencies]
inmem = [
    { name = "langgraph-api" },
    { name = "langgraph-runtime-inmem" },
    { name = "python-dotenv" },
]

[[package]]
name = "langgraph-prebuilt"
version = "0.6.2"
source = { registry = "https://pypi.org/simple" }
dependencies = [
    { name = "langchain-core" },
    { name = "langgraph-checkpoint" },
]
sdist = { url = "https://files.pythonhosted.org/packages/d6/9f/f0b611e7da5331018fb85dac34c060d1007b73aa69a4e7e10835022c0aaa/langgraph_prebuilt-0.6.2.tar.gz", hash = "sha256:fb9f4f96d8f26f88bbf997b5b2122ba366d0edf7f3160c653ffa649dff2ec062", size = 125316, upload-time = "2025-07-30T20:32:10.703Z" }
wheels = [
    { url = "https://files.pythonhosted.org/packages/04/48/f1996f8b37cb8e2bc44e3668f2bdfaa441cfb1bd418a32097372aab6b17b/langgraph_prebuilt-0.6.2-py3-none-any.whl", hash = "sha256:0c7bb1cc36da8ee3b1dd7cdd20c4023ed1f57b61e70e425bea4b16cac030117d", size = 28858, upload-time = "2025-07-30T20:32:09.712Z" },
]

[[package]]
name = "langgraph-runtime-inmem"
version = "0.6.8"
source = { registry = "https://pypi.org/simple" }
dependencies = [
    { name = "blockbuster" },
    { name = "langgraph" },
    { name = "langgraph-checkpoint" },
    { name = "sse-starlette" },
    { name = "starlette" },
    { name = "structlog" },
]
sdist = { url = "https://files.pythonhosted.org/packages/70/af/5bb8de4f16412db4d894dafec4b83e8fcbe3e409fae2318ab95348843e8c/langgraph_runtime_inmem-0.6.8.tar.gz", hash = "sha256:7213e6c09fad509a112b9c57f7eafa99b61ff7965b5f867798fe916b5f670713", size = 79571, upload-time = "2025-07-30T22:42:01.192Z" }
wheels = [
    { url = "https://files.pythonhosted.org/packages/82/60/702a2704b904abf8ae0338e9bdee2ca82b67cc1fa7b5a5fcaaa8601ab310/langgraph_runtime_inmem-0.6.8-py3-none-any.whl", hash = "sha256:749dbd1897eec1c46512f5723de7133369d5076bdadb6d164ce5c70f52ad48c6", size = 30291, upload-time = "2025-07-30T22:42:00.196Z" },
]

[[package]]
name = "langgraph-sdk"
version = "0.2.0"
source = { registry = "https://pypi.org/simple" }
dependencies = [
    { name = "httpx" },
    { name = "orjson" },
]
sdist = { url = "https://files.pythonhosted.org/packages/2a/3e/3dc45dc7682c9940db9edaf8773d2e157397c5bd6881f6806808afd8731e/langgraph_sdk-0.2.0.tar.gz", hash = "sha256:cd8b5f6595e5571be5cbffd04cf936978ab8f5d1005517c99715947ef871e246", size = 72510, upload-time = "2025-07-22T17:31:06.745Z" }
wheels = [
    { url = "https://files.pythonhosted.org/packages/a5/03/a8ab0e8ea74be6058cb48bb1d85485b5c65d6ea183e3ee1aa8ca1ac73b3e/langgraph_sdk-0.2.0-py3-none-any.whl", hash = "sha256:150722264f225c4d47bbe7394676be102fdbf04c4400a0dd1bd41a70c6430cc7", size = 50569, upload-time = "2025-07-22T17:31:04.582Z" },
]

[[package]]
name = "langsmith"
version = "0.4.10"
source = { registry = "https://pypi.org/simple" }
dependencies = [
    { name = "httpx" },
    { name = "orjson", marker = "platform_python_implementation != 'PyPy'" },
    { name = "packaging" },
    { name = "pydantic" },
    { name = "requests" },
    { name = "requests-toolbelt" },
    { name = "zstandard" },
]
sdist = { url = "https://files.pythonhosted.org/packages/ab/e2/cf4418b99e9ef1cef479a641c93fec8e8d610e1527e0e0a02c547c58796c/langsmith-0.4.10.tar.gz", hash = "sha256:257a39238fad7d079c8571fbb5d1dcd24f3dcf7fedb1144c34065f62759ae492", size = 918716, upload-time = "2025-08-01T23:37:21.955Z" }
wheels = [
    { url = "https://files.pythonhosted.org/packages/c0/ef/5270af5d1e8aebbc989a9fe523fdb38eea1775d54ceba7fc4dadff6db126/langsmith-0.4.10-py3-none-any.whl", hash = "sha256:0bc07a060792c42b0333271f30c2ba51ce47a8d59a0b2bde855cede10f59b3fe", size = 372004, upload-time = "2025-08-01T23:37:19.795Z" },
]

[[package]]
name = "latexcodec"
version = "3.0.1"
source = { registry = "https://pypi.org/simple" }
sdist = { url = "https://files.pythonhosted.org/packages/27/dd/4270b2c5e2ee49316c3859e62293bd2ea8e382339d63ab7bbe9f39c0ec3b/latexcodec-3.0.1.tar.gz", hash = "sha256:e78a6911cd72f9dec35031c6ec23584de6842bfbc4610a9678868d14cdfb0357", size = 31222, upload-time = "2025-06-17T18:47:34.051Z" }
wheels = [
    { url = "https://files.pythonhosted.org/packages/b5/40/23569737873cc9637fd488606347e9dd92b9fa37ba4fcda1f98ee5219a97/latexcodec-3.0.1-py3-none-any.whl", hash = "sha256:a9eb8200bff693f0437a69581f7579eb6bca25c4193515c09900ce76451e452e", size = 18532, upload-time = "2025-06-17T18:47:30.726Z" },
]

[[package]]
name = "lxml"
version = "6.0.0"
source = { registry = "https://pypi.org/simple" }
sdist = { url = "https://files.pythonhosted.org/packages/c5/ed/60eb6fa2923602fba988d9ca7c5cdbd7cf25faa795162ed538b527a35411/lxml-6.0.0.tar.gz", hash = "sha256:032e65120339d44cdc3efc326c9f660f5f7205f3a535c1fdbf898b29ea01fb72", size = 4096938, upload-time = "2025-06-26T16:28:19.373Z" }
wheels = [
    { url = "https://files.pythonhosted.org/packages/89/c3/d01d735c298d7e0ddcedf6f028bf556577e5ab4f4da45175ecd909c79378/lxml-6.0.0-cp312-cp312-macosx_10_13_universal2.whl", hash = "sha256:78718d8454a6e928470d511bf8ac93f469283a45c354995f7d19e77292f26108", size = 8429515, upload-time = "2025-06-26T16:26:06.776Z" },
    { url = "https://files.pythonhosted.org/packages/06/37/0e3eae3043d366b73da55a86274a590bae76dc45aa004b7042e6f97803b1/lxml-6.0.0-cp312-cp312-macosx_10_13_x86_64.whl", hash = "sha256:84ef591495ffd3f9dcabffd6391db7bb70d7230b5c35ef5148354a134f56f2be", size = 4601387, upload-time = "2025-06-26T16:26:09.511Z" },
    { url = "https://files.pythonhosted.org/packages/a3/28/e1a9a881e6d6e29dda13d633885d13acb0058f65e95da67841c8dd02b4a8/lxml-6.0.0-cp312-cp312-manylinux2010_i686.manylinux2014_i686.manylinux_2_12_i686.manylinux_2_17_i686.whl", hash = "sha256:2930aa001a3776c3e2601cb8e0a15d21b8270528d89cc308be4843ade546b9ab", size = 5228928, upload-time = "2025-06-26T16:26:12.337Z" },
    { url = "https://files.pythonhosted.org/packages/9a/55/2cb24ea48aa30c99f805921c1c7860c1f45c0e811e44ee4e6a155668de06/lxml-6.0.0-cp312-cp312-manylinux2014_aarch64.manylinux_2_17_aarch64.whl", hash = "sha256:219e0431ea8006e15005767f0351e3f7f9143e793e58519dc97fe9e07fae5563", size = 4952289, upload-time = "2025-06-28T18:47:25.602Z" },
    { url = "https://files.pythonhosted.org/packages/31/c0/b25d9528df296b9a3306ba21ff982fc5b698c45ab78b94d18c2d6ae71fd9/lxml-6.0.0-cp312-cp312-manylinux2014_x86_64.manylinux_2_17_x86_64.whl", hash = "sha256:bd5913b4972681ffc9718bc2d4c53cde39ef81415e1671ff93e9aa30b46595e7", size = 5111310, upload-time = "2025-06-28T18:47:28.136Z" },
    { url = "https://files.pythonhosted.org/packages/e9/af/681a8b3e4f668bea6e6514cbcb297beb6de2b641e70f09d3d78655f4f44c/lxml-6.0.0-cp312-cp312-manylinux_2_27_aarch64.manylinux_2_28_aarch64.whl", hash = "sha256:390240baeb9f415a82eefc2e13285016f9c8b5ad71ec80574ae8fa9605093cd7", size = 5025457, upload-time = "2025-06-26T16:26:15.068Z" },
    { url = "https://files.pythonhosted.org/packages/99/b6/3a7971aa05b7be7dfebc7ab57262ec527775c2c3c5b2f43675cac0458cad/lxml-6.0.0-cp312-cp312-manylinux_2_27_ppc64le.manylinux_2_28_ppc64le.whl", hash = "sha256:d6e200909a119626744dd81bae409fc44134389e03fbf1d68ed2a55a2fb10991", size = 5657016, upload-time = "2025-07-03T19:19:06.008Z" },
    { url = "https://files.pythonhosted.org/packages/69/f8/693b1a10a891197143c0673fcce5b75fc69132afa81a36e4568c12c8faba/lxml-6.0.0-cp312-cp312-manylinux_2_27_x86_64.manylinux_2_28_x86_64.whl", hash = "sha256:ca50bd612438258a91b5b3788c6621c1f05c8c478e7951899f492be42defc0da", size = 5257565, upload-time = "2025-06-26T16:26:17.906Z" },
    { url = "https://files.pythonhosted.org/packages/a8/96/e08ff98f2c6426c98c8964513c5dab8d6eb81dadcd0af6f0c538ada78d33/lxml-6.0.0-cp312-cp312-manylinux_2_31_armv7l.whl", hash = "sha256:c24b8efd9c0f62bad0439283c2c795ef916c5a6b75f03c17799775c7ae3c0c9e", size = 4713390, upload-time = "2025-06-26T16:26:20.292Z" },
    { url = "https://files.pythonhosted.org/packages/a8/83/6184aba6cc94d7413959f6f8f54807dc318fdcd4985c347fe3ea6937f772/lxml-6.0.0-cp312-cp312-musllinux_1_2_aarch64.whl", hash = "sha256:afd27d8629ae94c5d863e32ab0e1d5590371d296b87dae0a751fb22bf3685741", size = 5066103, upload-time = "2025-06-26T16:26:22.765Z" },
    { url = "https://files.pythonhosted.org/packages/ee/01/8bf1f4035852d0ff2e36a4d9aacdbcc57e93a6cd35a54e05fa984cdf73ab/lxml-6.0.0-cp312-cp312-musllinux_1_2_armv7l.whl", hash = "sha256:54c4855eabd9fc29707d30141be99e5cd1102e7d2258d2892314cf4c110726c3", size = 4791428, upload-time = "2025-06-26T16:26:26.461Z" },
    { url = "https://files.pythonhosted.org/packages/29/31/c0267d03b16954a85ed6b065116b621d37f559553d9339c7dcc4943a76f1/lxml-6.0.0-cp312-cp312-musllinux_1_2_ppc64le.whl", hash = "sha256:c907516d49f77f6cd8ead1322198bdfd902003c3c330c77a1c5f3cc32a0e4d16", size = 5678523, upload-time = "2025-07-03T19:19:09.837Z" },
    { url = "https://files.pythonhosted.org/packages/5c/f7/5495829a864bc5f8b0798d2b52a807c89966523140f3d6fa3a58ab6720ea/lxml-6.0.0-cp312-cp312-musllinux_1_2_x86_64.whl", hash = "sha256:36531f81c8214e293097cd2b7873f178997dae33d3667caaae8bdfb9666b76c0", size = 5281290, upload-time = "2025-06-26T16:26:29.406Z" },
    { url = "https://files.pythonhosted.org/packages/79/56/6b8edb79d9ed294ccc4e881f4db1023af56ba451909b9ce79f2a2cd7c532/lxml-6.0.0-cp312-cp312-win32.whl", hash = "sha256:690b20e3388a7ec98e899fd54c924e50ba6693874aa65ef9cb53de7f7de9d64a", size = 3613495, upload-time = "2025-06-26T16:26:31.588Z" },
    { url = "https://files.pythonhosted.org/packages/0b/1e/cc32034b40ad6af80b6fd9b66301fc0f180f300002e5c3eb5a6110a93317/lxml-6.0.0-cp312-cp312-win_amd64.whl", hash = "sha256:310b719b695b3dd442cdfbbe64936b2f2e231bb91d998e99e6f0daf991a3eba3", size = 4014711, upload-time = "2025-06-26T16:26:33.723Z" },
    { url = "https://files.pythonhosted.org/packages/55/10/dc8e5290ae4c94bdc1a4c55865be7e1f31dfd857a88b21cbba68b5fea61b/lxml-6.0.0-cp312-cp312-win_arm64.whl", hash = "sha256:8cb26f51c82d77483cdcd2b4a53cda55bbee29b3c2f3ddeb47182a2a9064e4eb", size = 3674431, upload-time = "2025-06-26T16:26:35.959Z" },
]

[[package]]
name = "maggma"
version = "0.71.5"
source = { registry = "https://pypi.org/simple" }
dependencies = [
    { name = "aioitertools" },
    { name = "boto3" },
    { name = "dnspython" },
    { name = "jsonlines" },
    { name = "jsonschema" },
    { name = "mongomock" },
    { name = "monty" },
    { name = "msgpack" },
    { name = "numpy" },
    { name = "orjson" },
    { name = "pandas" },
    { name = "pydantic" },
    { name = "pydantic-settings" },
    { name = "pydash" },
    { name = "pymongo" },
    { name = "python-dateutil" },
    { name = "pyzmq" },
    { name = "ruamel-yaml" },
    { name = "setuptools" },
    { name = "sshtunnel" },
    { name = "tqdm" },
]
sdist = { url = "https://files.pythonhosted.org/packages/74/5a/128d15e44650aaf65b13a5c7fa8b3c1690e45fec6a639afc5ad38fd781e8/maggma-0.71.5.tar.gz", hash = "sha256:5f14c13a512ee59fc7fa2ae714dc70a86b2fa7a02355cfe58a5d089466216419", size = 226393, upload-time = "2025-03-09T19:57:46.232Z" }
wheels = [
    { url = "https://files.pythonhosted.org/packages/5b/06/db10d3d8a45abc6fdc275a32a70490cd1e089677dd8448efef275cafe64b/maggma-0.71.5-py3-none-any.whl", hash = "sha256:3c3ec2a937922a64bb4f806ecb22e4f57b0201fdfb64cc6bdbe334ce198ee6e4", size = 122627, upload-time = "2025-03-09T19:57:44.443Z" },
]

[[package]]
name = "markupsafe"
version = "3.0.2"
source = { registry = "https://pypi.org/simple" }
sdist = { url = "https://files.pythonhosted.org/packages/b2/97/5d42485e71dfc078108a86d6de8fa46db44a1a9295e89c5d6d4a06e23a62/markupsafe-3.0.2.tar.gz", hash = "sha256:ee55d3edf80167e48ea11a923c7386f4669df67d7994554387f84e7d8b0a2bf0", size = 20537, upload-time = "2024-10-18T15:21:54.129Z" }
wheels = [
    { url = "https://files.pythonhosted.org/packages/22/09/d1f21434c97fc42f09d290cbb6350d44eb12f09cc62c9476effdb33a18aa/MarkupSafe-3.0.2-cp312-cp312-macosx_10_13_universal2.whl", hash = "sha256:9778bd8ab0a994ebf6f84c2b949e65736d5575320a17ae8984a77fab08db94cf", size = 14274, upload-time = "2024-10-18T15:21:13.777Z" },
    { url = "https://files.pythonhosted.org/packages/6b/b0/18f76bba336fa5aecf79d45dcd6c806c280ec44538b3c13671d49099fdd0/MarkupSafe-3.0.2-cp312-cp312-macosx_11_0_arm64.whl", hash = "sha256:846ade7b71e3536c4e56b386c2a47adf5741d2d8b94ec9dc3e92e5e1ee1e2225", size = 12348, upload-time = "2024-10-18T15:21:14.822Z" },
    { url = "https://files.pythonhosted.org/packages/e0/25/dd5c0f6ac1311e9b40f4af06c78efde0f3b5cbf02502f8ef9501294c425b/MarkupSafe-3.0.2-cp312-cp312-manylinux_2_17_aarch64.manylinux2014_aarch64.whl", hash = "sha256:1c99d261bd2d5f6b59325c92c73df481e05e57f19837bdca8413b9eac4bd8028", size = 24149, upload-time = "2024-10-18T15:21:15.642Z" },
    { url = "https://files.pythonhosted.org/packages/f3/f0/89e7aadfb3749d0f52234a0c8c7867877876e0a20b60e2188e9850794c17/MarkupSafe-3.0.2-cp312-cp312-manylinux_2_17_x86_64.manylinux2014_x86_64.whl", hash = "sha256:e17c96c14e19278594aa4841ec148115f9c7615a47382ecb6b82bd8fea3ab0c8", size = 23118, upload-time = "2024-10-18T15:21:17.133Z" },
    { url = "https://files.pythonhosted.org/packages/d5/da/f2eeb64c723f5e3777bc081da884b414671982008c47dcc1873d81f625b6/MarkupSafe-3.0.2-cp312-cp312-manylinux_2_5_i686.manylinux1_i686.manylinux_2_17_i686.manylinux2014_i686.whl", hash = "sha256:88416bd1e65dcea10bc7569faacb2c20ce071dd1f87539ca2ab364bf6231393c", size = 22993, upload-time = "2024-10-18T15:21:18.064Z" },
    { url = "https://files.pythonhosted.org/packages/da/0e/1f32af846df486dce7c227fe0f2398dc7e2e51d4a370508281f3c1c5cddc/MarkupSafe-3.0.2-cp312-cp312-musllinux_1_2_aarch64.whl", hash = "sha256:2181e67807fc2fa785d0592dc2d6206c019b9502410671cc905d132a92866557", size = 24178, upload-time = "2024-10-18T15:21:18.859Z" },
    { url = "https://files.pythonhosted.org/packages/c4/f6/bb3ca0532de8086cbff5f06d137064c8410d10779c4c127e0e47d17c0b71/MarkupSafe-3.0.2-cp312-cp312-musllinux_1_2_i686.whl", hash = "sha256:52305740fe773d09cffb16f8ed0427942901f00adedac82ec8b67752f58a1b22", size = 23319, upload-time = "2024-10-18T15:21:19.671Z" },
    { url = "https://files.pythonhosted.org/packages/a2/82/8be4c96ffee03c5b4a034e60a31294daf481e12c7c43ab8e34a1453ee48b/MarkupSafe-3.0.2-cp312-cp312-musllinux_1_2_x86_64.whl", hash = "sha256:ad10d3ded218f1039f11a75f8091880239651b52e9bb592ca27de44eed242a48", size = 23352, upload-time = "2024-10-18T15:21:20.971Z" },
    { url = "https://files.pythonhosted.org/packages/51/ae/97827349d3fcffee7e184bdf7f41cd6b88d9919c80f0263ba7acd1bbcb18/MarkupSafe-3.0.2-cp312-cp312-win32.whl", hash = "sha256:0f4ca02bea9a23221c0182836703cbf8930c5e9454bacce27e767509fa286a30", size = 15097, upload-time = "2024-10-18T15:21:22.646Z" },
    { url = "https://files.pythonhosted.org/packages/c1/80/a61f99dc3a936413c3ee4e1eecac96c0da5ed07ad56fd975f1a9da5bc630/MarkupSafe-3.0.2-cp312-cp312-win_amd64.whl", hash = "sha256:8e06879fc22a25ca47312fbe7c8264eb0b662f6db27cb2d3bbbc74b1df4b9b87", size = 15601, upload-time = "2024-10-18T15:21:23.499Z" },
]

[[package]]
name = "marshmallow"
version = "3.26.1"
source = { registry = "https://pypi.org/simple" }
dependencies = [
    { name = "packaging" },
]
sdist = { url = "https://files.pythonhosted.org/packages/ab/5e/5e53d26b42ab75491cda89b871dab9e97c840bf12c63ec58a1919710cd06/marshmallow-3.26.1.tar.gz", hash = "sha256:e6d8affb6cb61d39d26402096dc0aee12d5a26d490a121f118d2e81dc0719dc6", size = 221825, upload-time = "2025-02-03T15:32:25.093Z" }
wheels = [
    { url = "https://files.pythonhosted.org/packages/34/75/51952c7b2d3873b44a0028b1bd26a25078c18f92f256608e8d1dc61b39fd/marshmallow-3.26.1-py3-none-any.whl", hash = "sha256:3350409f20a70a7e4e11a27661187b77cdcaeb20abca41c1454fe33636bea09c", size = 50878, upload-time = "2025-02-03T15:32:22.295Z" },
]

[[package]]
name = "matplotlib"
version = "3.10.5"
source = { registry = "https://pypi.org/simple" }
dependencies = [
    { name = "contourpy" },
    { name = "cycler" },
    { name = "fonttools" },
    { name = "kiwisolver" },
    { name = "numpy" },
    { name = "packaging" },
    { name = "pillow" },
    { name = "pyparsing" },
    { name = "python-dateutil" },
]
sdist = { url = "https://files.pythonhosted.org/packages/43/91/f2939bb60b7ebf12478b030e0d7f340247390f402b3b189616aad790c366/matplotlib-3.10.5.tar.gz", hash = "sha256:352ed6ccfb7998a00881692f38b4ca083c691d3e275b4145423704c34c909076", size = 34804044, upload-time = "2025-07-31T18:09:33.805Z" }
wheels = [
    { url = "https://files.pythonhosted.org/packages/66/1e/c6f6bcd882d589410b475ca1fc22e34e34c82adff519caf18f3e6dd9d682/matplotlib-3.10.5-cp312-cp312-macosx_10_13_x86_64.whl", hash = "sha256:00b6feadc28a08bd3c65b2894f56cf3c94fc8f7adcbc6ab4516ae1e8ed8f62e2", size = 8253056, upload-time = "2025-07-31T18:08:05.385Z" },
    { url = "https://files.pythonhosted.org/packages/53/e6/d6f7d1b59413f233793dda14419776f5f443bcccb2dfc84b09f09fe05dbe/matplotlib-3.10.5-cp312-cp312-macosx_11_0_arm64.whl", hash = "sha256:ee98a5c5344dc7f48dc261b6ba5d9900c008fc12beb3fa6ebda81273602cc389", size = 8110131, upload-time = "2025-07-31T18:08:07.293Z" },
    { url = "https://files.pythonhosted.org/packages/66/2b/bed8a45e74957549197a2ac2e1259671cd80b55ed9e1fe2b5c94d88a9202/matplotlib-3.10.5-cp312-cp312-manylinux2014_x86_64.manylinux_2_17_x86_64.whl", hash = "sha256:a17e57e33de901d221a07af32c08870ed4528db0b6059dce7d7e65c1122d4bea", size = 8669603, upload-time = "2025-07-31T18:08:09.064Z" },
    { url = "https://files.pythonhosted.org/packages/7e/a7/315e9435b10d057f5e52dfc603cd353167ae28bb1a4e033d41540c0067a4/matplotlib-3.10.5-cp312-cp312-manylinux_2_27_aarch64.manylinux_2_28_aarch64.whl", hash = "sha256:97b9d6443419085950ee4a5b1ee08c363e5c43d7176e55513479e53669e88468", size = 9508127, upload-time = "2025-07-31T18:08:10.845Z" },
    { url = "https://files.pythonhosted.org/packages/7f/d9/edcbb1f02ca99165365d2768d517898c22c6040187e2ae2ce7294437c413/matplotlib-3.10.5-cp312-cp312-musllinux_1_2_x86_64.whl", hash = "sha256:ceefe5d40807d29a66ae916c6a3915d60ef9f028ce1927b84e727be91d884369", size = 9566926, upload-time = "2025-07-31T18:08:13.186Z" },
    { url = "https://files.pythonhosted.org/packages/3b/d9/6dd924ad5616c97b7308e6320cf392c466237a82a2040381163b7500510a/matplotlib-3.10.5-cp312-cp312-win_amd64.whl", hash = "sha256:c04cba0f93d40e45b3c187c6c52c17f24535b27d545f757a2fffebc06c12b98b", size = 8107599, upload-time = "2025-07-31T18:08:15.116Z" },
    { url = "https://files.pythonhosted.org/packages/0e/f3/522dc319a50f7b0279fbe74f86f7a3506ce414bc23172098e8d2bdf21894/matplotlib-3.10.5-cp312-cp312-win_arm64.whl", hash = "sha256:a41bcb6e2c8e79dc99c5511ae6f7787d2fb52efd3d805fff06d5d4f667db16b2", size = 7978173, upload-time = "2025-07-31T18:08:21.518Z" },
]

[[package]]
name = "mcp"
version = "1.13.1"
source = { registry = "https://pypi.org/simple" }
dependencies = [
    { name = "anyio" },
    { name = "httpx" },
    { name = "httpx-sse" },
    { name = "jsonschema" },
    { name = "pydantic" },
    { name = "pydantic-settings" },
    { name = "python-multipart" },
    { name = "pywin32", marker = "sys_platform == 'win32'" },
    { name = "sse-starlette" },
    { name = "starlette" },
    { name = "uvicorn", marker = "sys_platform != 'emscripten'" },
]
sdist = { url = "https://files.pythonhosted.org/packages/66/3c/82c400c2d50afdac4fbefb5b4031fd327e2ad1f23ccef8eee13c5909aa48/mcp-1.13.1.tar.gz", hash = "sha256:165306a8fd7991dc80334edd2de07798175a56461043b7ae907b279794a834c5", size = 438198, upload-time = "2025-08-22T09:22:16.061Z" }
wheels = [
    { url = "https://files.pythonhosted.org/packages/19/3f/d085c7f49ade6d273b185d61ec9405e672b6433f710ea64a90135a8dd445/mcp-1.13.1-py3-none-any.whl", hash = "sha256:c314e7c8bd477a23ba3ef472ee5a32880316c42d03e06dcfa31a1cc7a73b65df", size = 161494, upload-time = "2025-08-22T09:22:14.705Z" },
]

[[package]]
name = "mongomock"
version = "4.3.0"
source = { registry = "https://pypi.org/simple" }
dependencies = [
    { name = "packaging" },
    { name = "pytz" },
    { name = "sentinels" },
]
sdist = { url = "https://files.pythonhosted.org/packages/4d/a4/4a560a9f2a0bec43d5f63104f55bc48666d619ca74825c8ae156b08547cf/mongomock-4.3.0.tar.gz", hash = "sha256:32667b79066fabc12d4f17f16a8fd7361b5f4435208b3ba32c226e52212a8c30", size = 135862, upload-time = "2024-11-16T11:23:25.957Z" }
wheels = [
    { url = "https://files.pythonhosted.org/packages/94/4d/8bea712978e3aff017a2ab50f262c620e9239cc36f348aae45e48d6a4786/mongomock-4.3.0-py2.py3-none-any.whl", hash = "sha256:5ef86bd12fc8806c6e7af32f21266c61b6c4ba96096f85129852d1c4fec1327e", size = 64891, upload-time = "2024-11-16T11:23:24.748Z" },
]

[[package]]
name = "monty"
version = "2025.3.3"
source = { registry = "https://pypi.org/simple" }
dependencies = [
    { name = "numpy" },
    { name = "ruamel-yaml" },
]
sdist = { url = "https://files.pythonhosted.org/packages/89/54/a1b2b4c9b16ebc5ea72cf22b1a6bb7ceaa79187fbf22a404c9677c8f90dd/monty-2025.3.3.tar.gz", hash = "sha256:16c1eb54b2372e765c2f3f14cff01cc76ab55c3cc12b27d49962fb8072310ae0", size = 85592, upload-time = "2025-03-03T21:12:44.541Z" }
wheels = [
    { url = "https://files.pythonhosted.org/packages/eb/df/b3a36544734be3ac0eacf11bcfb8609464dd07d8bad0dff6e46109c68002/monty-2025.3.3-py3-none-any.whl", hash = "sha256:5eadb6d748c007bc63c34eceb2d80faff18f3996121d261dbceeea22adc58775", size = 51925, upload-time = "2025-03-03T21:12:42.598Z" },
]

[[package]]
name = "mp-api"
version = "0.45.8"
source = { registry = "https://pypi.org/simple" }
dependencies = [
    { name = "emmet-core" },
    { name = "maggma" },
    { name = "monty" },
    { name = "msgpack" },
    { name = "pymatgen" },
    { name = "requests" },
    { name = "setuptools" },
    { name = "smart-open" },
    { name = "typing-extensions" },
]
sdist = { url = "https://files.pythonhosted.org/packages/ba/7f/67472c612483dbea077f346df1b1bbe56a6d0c0f96ecbdfd188e4b308fe9/mp_api-0.45.8.tar.gz", hash = "sha256:a897f57e89002e04ffca5aec03616c7971a8fb5e31748ff936819d49cc1023c3", size = 708228, upload-time = "2025-07-29T22:26:58.714Z" }
wheels = [
    { url = "https://files.pythonhosted.org/packages/f9/68/db1a86e49489a4579796fbd564f31fa2a84851a344608f09d0b7f19fefcf/mp_api-0.45.8-py3-none-any.whl", hash = "sha256:a1a64c456949e4fbf1dd2ebae70c5907c09f5585b13a1c84c850b10450715ef0", size = 101228, upload-time = "2025-07-29T22:26:57.03Z" },
]

[[package]]
name = "mpmath"
version = "1.3.0"
source = { registry = "https://pypi.org/simple" }
sdist = { url = "https://files.pythonhosted.org/packages/e0/47/dd32fa426cc72114383ac549964eecb20ecfd886d1e5ccf5340b55b02f57/mpmath-1.3.0.tar.gz", hash = "sha256:7a28eb2a9774d00c7bc92411c19a89209d5da7c4c9a9e227be8330a23a25b91f", size = 508106, upload-time = "2023-03-07T16:47:11.061Z" }
wheels = [
    { url = "https://files.pythonhosted.org/packages/43/e3/7d92a15f894aa0c9c4b49b8ee9ac9850d6e63b03c9c32c0367a13ae62209/mpmath-1.3.0-py3-none-any.whl", hash = "sha256:a0b2b9fe80bbcd81a6647ff13108738cfb482d481d826cc0e02f5b35e5c88d2c", size = 536198, upload-time = "2023-03-07T16:47:09.197Z" },
]

[[package]]
name = "msgpack"
version = "1.1.1"
source = { registry = "https://pypi.org/simple" }
sdist = { url = "https://files.pythonhosted.org/packages/45/b1/ea4f68038a18c77c9467400d166d74c4ffa536f34761f7983a104357e614/msgpack-1.1.1.tar.gz", hash = "sha256:77b79ce34a2bdab2594f490c8e80dd62a02d650b91a75159a63ec413b8d104cd", size = 173555, upload-time = "2025-06-13T06:52:51.324Z" }
wheels = [
    { url = "https://files.pythonhosted.org/packages/e3/26/389b9c593eda2b8551b2e7126ad3a06af6f9b44274eb3a4f054d48ff7e47/msgpack-1.1.1-cp312-cp312-macosx_10_13_x86_64.whl", hash = "sha256:ae497b11f4c21558d95de9f64fff7053544f4d1a17731c866143ed6bb4591238", size = 82359, upload-time = "2025-06-13T06:52:03.909Z" },
    { url = "https://files.pythonhosted.org/packages/ab/65/7d1de38c8a22cf8b1551469159d4b6cf49be2126adc2482de50976084d78/msgpack-1.1.1-cp312-cp312-macosx_11_0_arm64.whl", hash = "sha256:33be9ab121df9b6b461ff91baac6f2731f83d9b27ed948c5b9d1978ae28bf157", size = 79172, upload-time = "2025-06-13T06:52:05.246Z" },
    { url = "https://files.pythonhosted.org/packages/0f/bd/cacf208b64d9577a62c74b677e1ada005caa9b69a05a599889d6fc2ab20a/msgpack-1.1.1-cp312-cp312-manylinux_2_17_aarch64.manylinux2014_aarch64.whl", hash = "sha256:6f64ae8fe7ffba251fecb8408540c34ee9df1c26674c50c4544d72dbf792e5ce", size = 425013, upload-time = "2025-06-13T06:52:06.341Z" },
    { url = "https://files.pythonhosted.org/packages/4d/ec/fd869e2567cc9c01278a736cfd1697941ba0d4b81a43e0aa2e8d71dab208/msgpack-1.1.1-cp312-cp312-manylinux_2_17_x86_64.manylinux2014_x86_64.whl", hash = "sha256:a494554874691720ba5891c9b0b39474ba43ffb1aaf32a5dac874effb1619e1a", size = 426905, upload-time = "2025-06-13T06:52:07.501Z" },
    { url = "https://files.pythonhosted.org/packages/55/2a/35860f33229075bce803a5593d046d8b489d7ba2fc85701e714fc1aaf898/msgpack-1.1.1-cp312-cp312-manylinux_2_5_i686.manylinux1_i686.manylinux_2_17_i686.manylinux2014_i686.whl", hash = "sha256:cb643284ab0ed26f6957d969fe0dd8bb17beb567beb8998140b5e38a90974f6c", size = 407336, upload-time = "2025-06-13T06:52:09.047Z" },
    { url = "https://files.pythonhosted.org/packages/8c/16/69ed8f3ada150bf92745fb4921bd621fd2cdf5a42e25eb50bcc57a5328f0/msgpack-1.1.1-cp312-cp312-musllinux_1_2_aarch64.whl", hash = "sha256:d275a9e3c81b1093c060c3837e580c37f47c51eca031f7b5fb76f7b8470f5f9b", size = 409485, upload-time = "2025-06-13T06:52:10.382Z" },
    { url = "https://files.pythonhosted.org/packages/c6/b6/0c398039e4c6d0b2e37c61d7e0e9d13439f91f780686deb8ee64ecf1ae71/msgpack-1.1.1-cp312-cp312-musllinux_1_2_i686.whl", hash = "sha256:4fd6b577e4541676e0cc9ddc1709d25014d3ad9a66caa19962c4f5de30fc09ef", size = 412182, upload-time = "2025-06-13T06:52:11.644Z" },
    { url = "https://files.pythonhosted.org/packages/b8/d0/0cf4a6ecb9bc960d624c93effaeaae75cbf00b3bc4a54f35c8507273cda1/msgpack-1.1.1-cp312-cp312-musllinux_1_2_x86_64.whl", hash = "sha256:bb29aaa613c0a1c40d1af111abf025f1732cab333f96f285d6a93b934738a68a", size = 419883, upload-time = "2025-06-13T06:52:12.806Z" },
    { url = "https://files.pythonhosted.org/packages/62/83/9697c211720fa71a2dfb632cad6196a8af3abea56eece220fde4674dc44b/msgpack-1.1.1-cp312-cp312-win32.whl", hash = "sha256:870b9a626280c86cff9c576ec0d9cbcc54a1e5ebda9cd26dab12baf41fee218c", size = 65406, upload-time = "2025-06-13T06:52:14.271Z" },
    { url = "https://files.pythonhosted.org/packages/c0/23/0abb886e80eab08f5e8c485d6f13924028602829f63b8f5fa25a06636628/msgpack-1.1.1-cp312-cp312-win_amd64.whl", hash = "sha256:5692095123007180dca3e788bb4c399cc26626da51629a31d40207cb262e67f4", size = 72558, upload-time = "2025-06-13T06:52:15.252Z" },
]

[[package]]
name = "multidict"
version = "6.6.3"
source = { registry = "https://pypi.org/simple" }
sdist = { url = "https://files.pythonhosted.org/packages/3d/2c/5dad12e82fbdf7470f29bff2171484bf07cb3b16ada60a6589af8f376440/multidict-6.6.3.tar.gz", hash = "sha256:798a9eb12dab0a6c2e29c1de6f3468af5cb2da6053a20dfa3344907eed0937cc", size = 101006, upload-time = "2025-06-30T15:53:46.929Z" }
wheels = [
    { url = "https://files.pythonhosted.org/packages/0e/a0/6b57988ea102da0623ea814160ed78d45a2645e4bbb499c2896d12833a70/multidict-6.6.3-cp312-cp312-macosx_10_13_universal2.whl", hash = "sha256:056bebbeda16b2e38642d75e9e5310c484b7c24e3841dc0fb943206a72ec89d6", size = 76514, upload-time = "2025-06-30T15:51:48.728Z" },
    { url = "https://files.pythonhosted.org/packages/07/7a/d1e92665b0850c6c0508f101f9cf0410c1afa24973e1115fe9c6a185ebf7/multidict-6.6.3-cp312-cp312-macosx_10_13_x86_64.whl", hash = "sha256:e5f481cccb3c5c5e5de5d00b5141dc589c1047e60d07e85bbd7dea3d4580d63f", size = 45394, upload-time = "2025-06-30T15:51:49.986Z" },
    { url = "https://files.pythonhosted.org/packages/52/6f/dd104490e01be6ef8bf9573705d8572f8c2d2c561f06e3826b081d9e6591/multidict-6.6.3-cp312-cp312-macosx_11_0_arm64.whl", hash = "sha256:10bea2ee839a759ee368b5a6e47787f399b41e70cf0c20d90dfaf4158dfb4e55", size = 43590, upload-time = "2025-06-30T15:51:51.331Z" },
    { url = "https://files.pythonhosted.org/packages/44/fe/06e0e01b1b0611e6581b7fd5a85b43dacc08b6cea3034f902f383b0873e5/multidict-6.6.3-cp312-cp312-manylinux1_i686.manylinux2014_i686.manylinux_2_17_i686.manylinux_2_5_i686.whl", hash = "sha256:2334cfb0fa9549d6ce2c21af2bfbcd3ac4ec3646b1b1581c88e3e2b1779ec92b", size = 237292, upload-time = "2025-06-30T15:51:52.584Z" },
    { url = "https://files.pythonhosted.org/packages/ce/71/4f0e558fb77696b89c233c1ee2d92f3e1d5459070a0e89153c9e9e804186/multidict-6.6.3-cp312-cp312-manylinux2014_aarch64.manylinux_2_17_aarch64.manylinux_2_28_aarch64.whl", hash = "sha256:b8fee016722550a2276ca2cb5bb624480e0ed2bd49125b2b73b7010b9090e888", size = 258385, upload-time = "2025-06-30T15:51:53.913Z" },
    { url = "https://files.pythonhosted.org/packages/e3/25/cca0e68228addad24903801ed1ab42e21307a1b4b6dd2cf63da5d3ae082a/multidict-6.6.3-cp312-cp312-manylinux2014_armv7l.manylinux_2_17_armv7l.manylinux_2_31_armv7l.whl", hash = "sha256:e5511cb35f5c50a2db21047c875eb42f308c5583edf96bd8ebf7d770a9d68f6d", size = 242328, upload-time = "2025-06-30T15:51:55.672Z" },
    { url = "https://files.pythonhosted.org/packages/6e/a3/46f2d420d86bbcb8fe660b26a10a219871a0fbf4d43cb846a4031533f3e0/multidict-6.6.3-cp312-cp312-manylinux2014_ppc64le.manylinux_2_17_ppc64le.manylinux_2_28_ppc64le.whl", hash = "sha256:712b348f7f449948e0a6c4564a21c7db965af900973a67db432d724619b3c680", size = 268057, upload-time = "2025-06-30T15:51:57.037Z" },
    { url = "https://files.pythonhosted.org/packages/9e/73/1c743542fe00794a2ec7466abd3f312ccb8fad8dff9f36d42e18fb1ec33e/multidict-6.6.3-cp312-cp312-manylinux2014_s390x.manylinux_2_17_s390x.manylinux_2_28_s390x.whl", hash = "sha256:e4e15d2138ee2694e038e33b7c3da70e6b0ad8868b9f8094a72e1414aeda9c1a", size = 269341, upload-time = "2025-06-30T15:51:59.111Z" },
    { url = "https://files.pythonhosted.org/packages/a4/11/6ec9dcbe2264b92778eeb85407d1df18812248bf3506a5a1754bc035db0c/multidict-6.6.3-cp312-cp312-manylinux2014_x86_64.manylinux_2_17_x86_64.manylinux_2_28_x86_64.whl", hash = "sha256:8df25594989aebff8a130f7899fa03cbfcc5d2b5f4a461cf2518236fe6f15961", size = 256081, upload-time = "2025-06-30T15:52:00.533Z" },
    { url = "https://files.pythonhosted.org/packages/9b/2b/631b1e2afeb5f1696846d747d36cda075bfdc0bc7245d6ba5c319278d6c4/multidict-6.6.3-cp312-cp312-musllinux_1_2_aarch64.whl", hash = "sha256:159ca68bfd284a8860f8d8112cf0521113bffd9c17568579e4d13d1f1dc76b65", size = 253581, upload-time = "2025-06-30T15:52:02.43Z" },
    { url = "https://files.pythonhosted.org/packages/bf/0e/7e3b93f79efeb6111d3bf9a1a69e555ba1d07ad1c11bceb56b7310d0d7ee/multidict-6.6.3-cp312-cp312-musllinux_1_2_armv7l.whl", hash = "sha256:e098c17856a8c9ade81b4810888c5ad1914099657226283cab3062c0540b0643", size = 250750, upload-time = "2025-06-30T15:52:04.26Z" },
    { url = "https://files.pythonhosted.org/packages/ad/9e/086846c1d6601948e7de556ee464a2d4c85e33883e749f46b9547d7b0704/multidict-6.6.3-cp312-cp312-musllinux_1_2_i686.whl", hash = "sha256:67c92ed673049dec52d7ed39f8cf9ebbadf5032c774058b4406d18c8f8fe7063", size = 251548, upload-time = "2025-06-30T15:52:06.002Z" },
    { url = "https://files.pythonhosted.org/packages/8c/7b/86ec260118e522f1a31550e87b23542294880c97cfbf6fb18cc67b044c66/multidict-6.6.3-cp312-cp312-musllinux_1_2_ppc64le.whl", hash = "sha256:bd0578596e3a835ef451784053cfd327d607fc39ea1a14812139339a18a0dbc3", size = 262718, upload-time = "2025-06-30T15:52:07.707Z" },
    { url = "https://files.pythonhosted.org/packages/8c/bd/22ce8f47abb0be04692c9fc4638508b8340987b18691aa7775d927b73f72/multidict-6.6.3-cp312-cp312-musllinux_1_2_s390x.whl", hash = "sha256:346055630a2df2115cd23ae271910b4cae40f4e336773550dca4889b12916e75", size = 259603, upload-time = "2025-06-30T15:52:09.58Z" },
    { url = "https://files.pythonhosted.org/packages/07/9c/91b7ac1691be95cd1f4a26e36a74b97cda6aa9820632d31aab4410f46ebd/multidict-6.6.3-cp312-cp312-musllinux_1_2_x86_64.whl", hash = "sha256:555ff55a359302b79de97e0468e9ee80637b0de1fce77721639f7cd9440b3a10", size = 251351, upload-time = "2025-06-30T15:52:10.947Z" },
    { url = "https://files.pythonhosted.org/packages/6f/5c/4d7adc739884f7a9fbe00d1eac8c034023ef8bad71f2ebe12823ca2e3649/multidict-6.6.3-cp312-cp312-win32.whl", hash = "sha256:73ab034fb8d58ff85c2bcbadc470efc3fafeea8affcf8722855fb94557f14cc5", size = 41860, upload-time = "2025-06-30T15:52:12.334Z" },
    { url = "https://files.pythonhosted.org/packages/6a/a3/0fbc7afdf7cb1aa12a086b02959307848eb6bcc8f66fcb66c0cb57e2a2c1/multidict-6.6.3-cp312-cp312-win_amd64.whl", hash = "sha256:04cbcce84f63b9af41bad04a54d4cc4e60e90c35b9e6ccb130be2d75b71f8c17", size = 45982, upload-time = "2025-06-30T15:52:13.6Z" },
    { url = "https://files.pythonhosted.org/packages/b8/95/8c825bd70ff9b02462dc18d1295dd08d3e9e4eb66856d292ffa62cfe1920/multidict-6.6.3-cp312-cp312-win_arm64.whl", hash = "sha256:0f1130b896ecb52d2a1e615260f3ea2af55fa7dc3d7c3003ba0c3121a759b18b", size = 43210, upload-time = "2025-06-30T15:52:14.893Z" },
    { url = "https://files.pythonhosted.org/packages/d8/30/9aec301e9772b098c1f5c0ca0279237c9766d94b97802e9888010c64b0ed/multidict-6.6.3-py3-none-any.whl", hash = "sha256:8db10f29c7541fc5da4defd8cd697e1ca429db743fa716325f236079b96f775a", size = 12313, upload-time = "2025-06-30T15:53:45.437Z" },
]

[[package]]
name = "mypy-extensions"
version = "1.1.0"
source = { registry = "https://pypi.org/simple" }
sdist = { url = "https://files.pythonhosted.org/packages/a2/6e/371856a3fb9d31ca8dac321cda606860fa4548858c0cc45d9d1d4ca2628b/mypy_extensions-1.1.0.tar.gz", hash = "sha256:52e68efc3284861e772bbcd66823fde5ae21fd2fdb51c62a211403730b916558", size = 6343, upload-time = "2025-04-22T14:54:24.164Z" }
wheels = [
    { url = "https://files.pythonhosted.org/packages/79/7b/2c79738432f5c924bef5071f933bcc9efd0473bac3b4aa584a6f7c1c8df8/mypy_extensions-1.1.0-py3-none-any.whl", hash = "sha256:1be4cccdb0f2482337c4743e60421de3a356cd97508abadd57d47403e94f5505", size = 4963, upload-time = "2025-04-22T14:54:22.983Z" },
]

[[package]]
name = "narwhals"
version = "2.0.1"
source = { registry = "https://pypi.org/simple" }
sdist = { url = "https://files.pythonhosted.org/packages/e2/8f/51d14e402c4f9d281a2e153a6a805cad5460088027a999faf264b54e7641/narwhals-2.0.1.tar.gz", hash = "sha256:235e61ca807bc21110ca36a4d53888ecc22c42dcdf50a7c886e10dde3fd7f38c", size = 525541, upload-time = "2025-07-29T08:39:04.81Z" }
wheels = [
    { url = "https://files.pythonhosted.org/packages/7f/26/43caf834e47c63883a5eddc02893b7fdbe6a0a4508ff6dc401907f3cc085/narwhals-2.0.1-py3-none-any.whl", hash = "sha256:837457e36a2ba1710c881fb69e1f79ce44fb81728c92ac378f70892a53af8ddb", size = 385436, upload-time = "2025-07-29T08:39:03.163Z" },
]

[[package]]
name = "networkx"
version = "3.5"
source = { registry = "https://pypi.org/simple" }
sdist = { url = "https://files.pythonhosted.org/packages/6c/4f/ccdb8ad3a38e583f214547fd2f7ff1fc160c43a75af88e6aec213404b96a/networkx-3.5.tar.gz", hash = "sha256:d4c6f9cf81f52d69230866796b82afbccdec3db7ae4fbd1b65ea750feed50037", size = 2471065, upload-time = "2025-05-29T11:35:07.804Z" }
wheels = [
    { url = "https://files.pythonhosted.org/packages/eb/8d/776adee7bbf76365fdd7f2552710282c79a4ead5d2a46408c9043a2b70ba/networkx-3.5-py3-none-any.whl", hash = "sha256:0030d386a9a06dee3565298b4a734b68589749a544acbb6c412dc9e2489ec6ec", size = 2034406, upload-time = "2025-05-29T11:35:04.961Z" },
]

[[package]]
name = "numexpr"
version = "2.11.0"
source = { registry = "https://pypi.org/simple" }
dependencies = [
    { name = "numpy" },
]
sdist = { url = "https://files.pythonhosted.org/packages/d2/8f/2cc977e91adbfbcdb6b49fdb9147e1d1c7566eb2c0c1e737e9a47020b5ca/numexpr-2.11.0.tar.gz", hash = "sha256:75b2c01a4eda2e7c357bc67a3f5c3dd76506c15b5fd4dc42845ef2e182181bad", size = 108960, upload-time = "2025-06-09T11:05:56.79Z" }
wheels = [
    { url = "https://files.pythonhosted.org/packages/38/45/7a0e5a0b800d92e73825494ac695fa05a52c7fc7088d69a336880136b437/numexpr-2.11.0-cp312-cp312-macosx_10_13_x86_64.whl", hash = "sha256:4229060be866813122385c608bbd3ea48fe0b33e91f2756810d28c1cdbfc98f1", size = 147494, upload-time = "2025-06-09T11:05:17.015Z" },
    { url = "https://files.pythonhosted.org/packages/74/46/3a26b84e44f4739ec98de0ede4b95b4b8096f721e22d0e97517eeb02017e/numexpr-2.11.0-cp312-cp312-macosx_11_0_arm64.whl", hash = "sha256:097aa8835d32d6ac52f2be543384019b4b134d1fb67998cbfc4271155edfe54a", size = 136832, upload-time = "2025-06-09T11:05:18.55Z" },
    { url = "https://files.pythonhosted.org/packages/75/05/e3076ff25d4a108b47640c169c0a64811748c43b63d9cc052ea56de1631e/numexpr-2.11.0-cp312-cp312-manylinux_2_27_aarch64.manylinux_2_28_aarch64.whl", hash = "sha256:7f082321c244ff5d0e252071fb2c4fe02063a45934144a1456a5370ca139bec2", size = 412618, upload-time = "2025-06-09T11:05:20.093Z" },
    { url = "https://files.pythonhosted.org/packages/70/e8/15e0e077a004db0edd530da96c60c948689c888c464ee5d14b82405ebd86/numexpr-2.11.0-cp312-cp312-manylinux_2_27_x86_64.manylinux_2_28_x86_64.whl", hash = "sha256:d7a19435ca3d7dd502b8d8dce643555eb1b6013989e3f7577857289f6db6be16", size = 403363, upload-time = "2025-06-09T11:05:21.217Z" },
    { url = "https://files.pythonhosted.org/packages/10/14/f22afb3a7ae41d03ba87f62d00fbcfb76389f9cc91b7a82593c39c509318/numexpr-2.11.0-cp312-cp312-win32.whl", hash = "sha256:f326218262c8d8537887cc4bbd613c8409d62f2cac799835c0360e0d9cefaa5c", size = 153307, upload-time = "2025-06-09T11:05:22.855Z" },
    { url = "https://files.pythonhosted.org/packages/18/70/abc585269424582b3cd6db261e33b2ec96b5d4971da3edb29fc9b62a8926/numexpr-2.11.0-cp312-cp312-win_amd64.whl", hash = "sha256:0a184e5930c77ab91dd9beee4df403b825cd9dfc4e9ba4670d31c9fcb4e2c08e", size = 146337, upload-time = "2025-06-09T11:05:23.976Z" },
]

[[package]]
name = "numpy"
version = "2.3.2"
source = { registry = "https://pypi.org/simple" }
sdist = { url = "https://files.pythonhosted.org/packages/37/7d/3fec4199c5ffb892bed55cff901e4f39a58c81df9c44c280499e92cad264/numpy-2.3.2.tar.gz", hash = "sha256:e0486a11ec30cdecb53f184d496d1c6a20786c81e55e41640270130056f8ee48", size = 20489306, upload-time = "2025-07-24T21:32:07.553Z" }
wheels = [
    { url = "https://files.pythonhosted.org/packages/00/6d/745dd1c1c5c284d17725e5c802ca4d45cfc6803519d777f087b71c9f4069/numpy-2.3.2-cp312-cp312-macosx_10_13_x86_64.whl", hash = "sha256:bc3186bea41fae9d8e90c2b4fb5f0a1f5a690682da79b92574d63f56b529080b", size = 20956420, upload-time = "2025-07-24T20:28:18.002Z" },
    { url = "https://files.pythonhosted.org/packages/bc/96/e7b533ea5740641dd62b07a790af5d9d8fec36000b8e2d0472bd7574105f/numpy-2.3.2-cp312-cp312-macosx_11_0_arm64.whl", hash = "sha256:2f4f0215edb189048a3c03bd5b19345bdfa7b45a7a6f72ae5945d2a28272727f", size = 14184660, upload-time = "2025-07-24T20:28:39.522Z" },
    { url = "https://files.pythonhosted.org/packages/2b/53/102c6122db45a62aa20d1b18c9986f67e6b97e0d6fbc1ae13e3e4c84430c/numpy-2.3.2-cp312-cp312-macosx_14_0_arm64.whl", hash = "sha256:8b1224a734cd509f70816455c3cffe13a4f599b1bf7130f913ba0e2c0b2006c0", size = 5113382, upload-time = "2025-07-24T20:28:48.544Z" },
    { url = "https://files.pythonhosted.org/packages/2b/21/376257efcbf63e624250717e82b4fae93d60178f09eb03ed766dbb48ec9c/numpy-2.3.2-cp312-cp312-macosx_14_0_x86_64.whl", hash = "sha256:3dcf02866b977a38ba3ec10215220609ab9667378a9e2150615673f3ffd6c73b", size = 6647258, upload-time = "2025-07-24T20:28:59.104Z" },
    { url = "https://files.pythonhosted.org/packages/91/ba/f4ebf257f08affa464fe6036e13f2bf9d4642a40228781dc1235da81be9f/numpy-2.3.2-cp312-cp312-manylinux_2_27_aarch64.manylinux_2_28_aarch64.whl", hash = "sha256:572d5512df5470f50ada8d1972c5f1082d9a0b7aa5944db8084077570cf98370", size = 14281409, upload-time = "2025-07-24T20:40:30.298Z" },
    { url = "https://files.pythonhosted.org/packages/59/ef/f96536f1df42c668cbacb727a8c6da7afc9c05ece6d558927fb1722693e1/numpy-2.3.2-cp312-cp312-manylinux_2_27_x86_64.manylinux_2_28_x86_64.whl", hash = "sha256:8145dd6d10df13c559d1e4314df29695613575183fa2e2d11fac4c208c8a1f73", size = 16641317, upload-time = "2025-07-24T20:40:56.625Z" },
    { url = "https://files.pythonhosted.org/packages/f6/a7/af813a7b4f9a42f498dde8a4c6fcbff8100eed00182cc91dbaf095645f38/numpy-2.3.2-cp312-cp312-musllinux_1_2_aarch64.whl", hash = "sha256:103ea7063fa624af04a791c39f97070bf93b96d7af7eb23530cd087dc8dbe9dc", size = 16056262, upload-time = "2025-07-24T20:41:20.797Z" },
    { url = "https://files.pythonhosted.org/packages/8b/5d/41c4ef8404caaa7f05ed1cfb06afe16a25895260eacbd29b4d84dff2920b/numpy-2.3.2-cp312-cp312-musllinux_1_2_x86_64.whl", hash = "sha256:fc927d7f289d14f5e037be917539620603294454130b6de200091e23d27dc9be", size = 18579342, upload-time = "2025-07-24T20:41:50.753Z" },
    { url = "https://files.pythonhosted.org/packages/a1/4f/9950e44c5a11636f4a3af6e825ec23003475cc9a466edb7a759ed3ea63bd/numpy-2.3.2-cp312-cp312-win32.whl", hash = "sha256:d95f59afe7f808c103be692175008bab926b59309ade3e6d25009e9a171f7036", size = 6320610, upload-time = "2025-07-24T20:42:01.551Z" },
    { url = "https://files.pythonhosted.org/packages/7c/2f/244643a5ce54a94f0a9a2ab578189c061e4a87c002e037b0829dd77293b6/numpy-2.3.2-cp312-cp312-win_amd64.whl", hash = "sha256:9e196ade2400c0c737d93465327d1ae7c06c7cb8a1756121ebf54b06ca183c7f", size = 12786292, upload-time = "2025-07-24T20:42:20.738Z" },
    { url = "https://files.pythonhosted.org/packages/54/cd/7b5f49d5d78db7badab22d8323c1b6ae458fbf86c4fdfa194ab3cd4eb39b/numpy-2.3.2-cp312-cp312-win_arm64.whl", hash = "sha256:ee807923782faaf60d0d7331f5e86da7d5e3079e28b291973c545476c2b00d07", size = 10194071, upload-time = "2025-07-24T20:42:36.657Z" },
]

[[package]]
name = "oauthlib"
version = "3.3.1"
source = { registry = "https://pypi.org/simple" }
sdist = { url = "https://files.pythonhosted.org/packages/0b/5f/19930f824ffeb0ad4372da4812c50edbd1434f678c90c2733e1188edfc63/oauthlib-3.3.1.tar.gz", hash = "sha256:0f0f8aa759826a193cf66c12ea1af1637f87b9b4622d46e866952bb022e538c9", size = 185918, upload-time = "2025-06-19T22:48:08.269Z" }
wheels = [
    { url = "https://files.pythonhosted.org/packages/be/9c/92789c596b8df838baa98fa71844d84283302f7604ed565dafe5a6b5041a/oauthlib-3.3.1-py3-none-any.whl", hash = "sha256:88119c938d2b8fb88561af5f6ee0eec8cc8d552b7bb1f712743136eb7523b7a1", size = 160065, upload-time = "2025-06-19T22:48:06.508Z" },
]

[[package]]
name = "ollama"
version = "0.5.1"
source = { registry = "https://pypi.org/simple" }
dependencies = [
    { name = "httpx" },
    { name = "pydantic" },
]
sdist = { url = "https://files.pythonhosted.org/packages/8d/96/c7fe0d2d1b3053be614822a7b722c7465161b3672ce90df71515137580a0/ollama-0.5.1.tar.gz", hash = "sha256:5a799e4dc4e7af638b11e3ae588ab17623ee019e496caaf4323efbaa8feeff93", size = 41112, upload-time = "2025-05-30T21:32:48.679Z" }
wheels = [
    { url = "https://files.pythonhosted.org/packages/d6/76/3f96c8cdbf3955d7a73ee94ce3e0db0755d6de1e0098a70275940d1aff2f/ollama-0.5.1-py3-none-any.whl", hash = "sha256:4c8839f35bc173c7057b1eb2cbe7f498c1a7e134eafc9192824c8aecb3617506", size = 13369, upload-time = "2025-05-30T21:32:47.429Z" },
]

[[package]]
name = "openai"
version = "1.98.0"
source = { registry = "https://pypi.org/simple" }
dependencies = [
    { name = "anyio" },
    { name = "distro" },
    { name = "httpx" },
    { name = "jiter" },
    { name = "pydantic" },
    { name = "sniffio" },
    { name = "tqdm" },
    { name = "typing-extensions" },
]
sdist = { url = "https://files.pythonhosted.org/packages/d8/9d/52eadb15c92802711d6b6cf00df3a6d0d18b588f4c5ba5ff210c6419fc03/openai-1.98.0.tar.gz", hash = "sha256:3ee0fcc50ae95267fd22bd1ad095ba5402098f3df2162592e68109999f685427", size = 496695, upload-time = "2025-07-30T12:48:03.701Z" }
wheels = [
    { url = "https://files.pythonhosted.org/packages/a8/fe/f64631075b3d63a613c0d8ab761d5941631a470f6fa87eaaee1aa2b4ec0c/openai-1.98.0-py3-none-any.whl", hash = "sha256:b99b794ef92196829120e2df37647722104772d2a74d08305df9ced5f26eae34", size = 767713, upload-time = "2025-07-30T12:48:01.264Z" },
]

[[package]]
name = "orjson"
version = "3.11.1"
source = { registry = "https://pypi.org/simple" }
sdist = { url = "https://files.pythonhosted.org/packages/19/3b/fd9ff8ff64ae3900f11554d5cfc835fb73e501e043c420ad32ec574fe27f/orjson-3.11.1.tar.gz", hash = "sha256:48d82770a5fd88778063604c566f9c7c71820270c9cc9338d25147cbf34afd96", size = 5393373, upload-time = "2025-07-25T14:33:52.898Z" }
wheels = [
    { url = "https://files.pythonhosted.org/packages/98/77/e55513826b712807caadb2b733eee192c1df105c6bbf0d965c253b72f124/orjson-3.11.1-cp312-cp312-macosx_10_15_x86_64.macosx_11_0_arm64.macosx_10_15_universal2.whl", hash = "sha256:2b7c8be96db3a977367250c6367793a3c5851a6ca4263f92f0b48d00702f9910", size = 240955, upload-time = "2025-07-25T14:32:34.056Z" },
    { url = "https://files.pythonhosted.org/packages/c9/88/a78132dddcc9c3b80a9fa050b3516bb2c996a9d78ca6fb47c8da2a80a696/orjson-3.11.1-cp312-cp312-macosx_15_0_arm64.whl", hash = "sha256:72e18088f567bd4a45db5e3196677d9ed1605e356e500c8e32dd6e303167a13d", size = 129294, upload-time = "2025-07-25T14:32:35.323Z" },
    { url = "https://files.pythonhosted.org/packages/09/02/6591e0dcb2af6bceea96cb1b5f4b48c1445492a3ef2891ac4aa306bb6f73/orjson-3.11.1-cp312-cp312-manylinux_2_17_aarch64.manylinux2014_aarch64.whl", hash = "sha256:d346e2ae1ce17888f7040b65a5a4a0c9734cb20ffbd228728661e020b4c8b3a5", size = 132310, upload-time = "2025-07-25T14:32:36.53Z" },
    { url = "https://files.pythonhosted.org/packages/e9/36/c1cfbc617bcfa4835db275d5e0fe9bbdbe561a4b53d3b2de16540ec29c50/orjson-3.11.1-cp312-cp312-manylinux_2_17_armv7l.manylinux2014_armv7l.whl", hash = "sha256:4bda5426ebb02ceb806a7d7ec9ba9ee5e0c93fca62375151a7b1c00bc634d06b", size = 128529, upload-time = "2025-07-25T14:32:37.817Z" },
    { url = "https://files.pythonhosted.org/packages/7c/bd/91a156c5df3aaf1d68b2ab5be06f1969955a8d3e328d7794f4338ac1d017/orjson-3.11.1-cp312-cp312-manylinux_2_17_i686.manylinux2014_i686.whl", hash = "sha256:10506cebe908542c4f024861102673db534fd2e03eb9b95b30d94438fa220abf", size = 130925, upload-time = "2025-07-25T14:32:39.03Z" },
    { url = "https://files.pythonhosted.org/packages/a3/4c/a65cc24e9a5f87c9833a50161ab97b5edbec98bec99dfbba13827549debc/orjson-3.11.1-cp312-cp312-manylinux_2_17_ppc64le.manylinux2014_ppc64le.whl", hash = "sha256:45202ee3f5494644e064c41abd1320497fb92fd31fc73af708708af664ac3b56", size = 132432, upload-time = "2025-07-25T14:32:40.619Z" },
    { url = "https://files.pythonhosted.org/packages/2e/4d/3fc3e5d7115f4f7d01b481e29e5a79bcbcc45711a2723242787455424f40/orjson-3.11.1-cp312-cp312-manylinux_2_17_s390x.manylinux2014_s390x.whl", hash = "sha256:e5adaf01b92e0402a9ac5c3ebe04effe2bbb115f0914a0a53d34ea239a746289", size = 135069, upload-time = "2025-07-25T14:32:41.84Z" },
    { url = "https://files.pythonhosted.org/packages/dc/c6/7585aa8522af896060dc0cd7c336ba6c574ae854416811ee6642c505cc95/orjson-3.11.1-cp312-cp312-manylinux_2_17_x86_64.manylinux2014_x86_64.whl", hash = "sha256:6162a1a757a1f1f4a94bc6ffac834a3602e04ad5db022dd8395a54ed9dd51c81", size = 131045, upload-time = "2025-07-25T14:32:43.085Z" },
    { url = "https://files.pythonhosted.org/packages/6a/4e/b8a0a943793d2708ebc39e743c943251e08ee0f3279c880aefd8e9cb0c70/orjson-3.11.1-cp312-cp312-musllinux_1_2_aarch64.whl", hash = "sha256:78404206977c9f946613d3f916727c189d43193e708d760ea5d4b2087d6b0968", size = 130597, upload-time = "2025-07-25T14:32:44.336Z" },
    { url = "https://files.pythonhosted.org/packages/72/2b/7d30e2aed2f585d5d385fb45c71d9b16ba09be58c04e8767ae6edc6c9282/orjson-3.11.1-cp312-cp312-musllinux_1_2_armv7l.whl", hash = "sha256:db48f8e81072e26df6cdb0e9fff808c28597c6ac20a13d595756cf9ba1fed48a", size = 404207, upload-time = "2025-07-25T14:32:45.612Z" },
    { url = "https://files.pythonhosted.org/packages/1b/7e/772369ec66fcbce79477f0891918309594cd00e39b67a68d4c445d2ab754/orjson-3.11.1-cp312-cp312-musllinux_1_2_i686.whl", hash = "sha256:0c1e394e67ced6bb16fea7054d99fbdd99a539cf4d446d40378d4c06e0a8548d", size = 146628, upload-time = "2025-07-25T14:32:46.981Z" },
    { url = "https://files.pythonhosted.org/packages/b4/c8/62bdb59229d7e393ae309cef41e32cc1f0b567b21dfd0742da70efb8b40c/orjson-3.11.1-cp312-cp312-musllinux_1_2_x86_64.whl", hash = "sha256:e7a840752c93d4eecd1378e9bb465c3703e127b58f675cd5c620f361b6cf57a4", size = 135449, upload-time = "2025-07-25T14:32:48.727Z" },
    { url = "https://files.pythonhosted.org/packages/02/47/1c99aa60e19f781424eabeaacd9e999eafe5b59c81ead4273b773f0f3af1/orjson-3.11.1-cp312-cp312-win32.whl", hash = "sha256:4537b0e09f45d2b74cb69c7f39ca1e62c24c0488d6bf01cd24673c74cd9596bf", size = 136653, upload-time = "2025-07-25T14:32:50.622Z" },
    { url = "https://files.pythonhosted.org/packages/31/9a/132999929a2892ab07e916669accecc83e5bff17e11a1186b4c6f23231f0/orjson-3.11.1-cp312-cp312-win_amd64.whl", hash = "sha256:dbee6b050062540ae404530cacec1bf25e56e8d87d8d9b610b935afeb6725cae", size = 131426, upload-time = "2025-07-25T14:32:51.883Z" },
    { url = "https://files.pythonhosted.org/packages/9c/77/d984ee5a1ca341090902e080b187721ba5d1573a8d9759e0c540975acfb2/orjson-3.11.1-cp312-cp312-win_arm64.whl", hash = "sha256:f55e557d4248322d87c4673e085c7634039ff04b47bfc823b87149ae12bef60d", size = 126635, upload-time = "2025-07-25T14:32:53.2Z" },
]

[[package]]
name = "ormsgpack"
version = "1.10.0"
source = { registry = "https://pypi.org/simple" }
sdist = { url = "https://files.pythonhosted.org/packages/92/36/44eed5ef8ce93cded76a576780bab16425ce7876f10d3e2e6265e46c21ea/ormsgpack-1.10.0.tar.gz", hash = "sha256:7f7a27efd67ef22d7182ec3b7fa7e9d147c3ad9be2a24656b23c989077e08b16", size = 58629, upload-time = "2025-05-24T19:07:53.944Z" }
wheels = [
    { url = "https://files.pythonhosted.org/packages/99/95/f3ab1a7638f6aa9362e87916bb96087fbbc5909db57e19f12ad127560e1e/ormsgpack-1.10.0-cp312-cp312-macosx_10_12_x86_64.macosx_11_0_arm64.macosx_10_12_universal2.whl", hash = "sha256:4e159d50cd4064d7540e2bc6a0ab66eab70b0cc40c618b485324ee17037527c0", size = 376806, upload-time = "2025-05-24T19:07:17.221Z" },
    { url = "https://files.pythonhosted.org/packages/6c/2b/42f559f13c0b0f647b09d749682851d47c1a7e48308c43612ae6833499c8/ormsgpack-1.10.0-cp312-cp312-manylinux_2_17_aarch64.manylinux2014_aarch64.whl", hash = "sha256:eeb47c85f3a866e29279d801115b554af0fefc409e2ed8aa90aabfa77efe5cc6", size = 204433, upload-time = "2025-05-24T19:07:18.569Z" },
    { url = "https://files.pythonhosted.org/packages/45/42/1ca0cb4d8c80340a89a4af9e6d8951fb8ba0d076a899d2084eadf536f677/ormsgpack-1.10.0-cp312-cp312-manylinux_2_17_armv7l.manylinux2014_armv7l.whl", hash = "sha256:c28249574934534c9bd5dce5485c52f21bcea0ee44d13ece3def6e3d2c3798b5", size = 215547, upload-time = "2025-05-24T19:07:20.245Z" },
    { url = "https://files.pythonhosted.org/packages/0a/38/184a570d7c44c0260bc576d1daaac35b2bfd465a50a08189518505748b9a/ormsgpack-1.10.0-cp312-cp312-manylinux_2_17_x86_64.manylinux2014_x86_64.whl", hash = "sha256:1957dcadbb16e6a981cd3f9caef9faf4c2df1125e2a1b702ee8236a55837ce07", size = 216746, upload-time = "2025-05-24T19:07:21.83Z" },
    { url = "https://files.pythonhosted.org/packages/69/2f/1aaffd08f6b7fdc2a57336a80bdfb8df24e6a65ada5aa769afecfcbc6cc6/ormsgpack-1.10.0-cp312-cp312-musllinux_1_2_aarch64.whl", hash = "sha256:3b29412558c740bf6bac156727aa85ac67f9952cd6f071318f29ee72e1a76044", size = 384783, upload-time = "2025-05-24T19:07:23.674Z" },
    { url = "https://files.pythonhosted.org/packages/a9/63/3e53d6f43bb35e00c98f2b8ab2006d5138089ad254bc405614fbf0213502/ormsgpack-1.10.0-cp312-cp312-musllinux_1_2_armv7l.whl", hash = "sha256:6933f350c2041ec189fe739f0ba7d6117c8772f5bc81f45b97697a84d03020dd", size = 479076, upload-time = "2025-05-24T19:07:25.047Z" },
    { url = "https://files.pythonhosted.org/packages/b8/19/fa1121b03b61402bb4d04e35d164e2320ef73dfb001b57748110319dd014/ormsgpack-1.10.0-cp312-cp312-musllinux_1_2_x86_64.whl", hash = "sha256:9a86de06d368fcc2e58b79dece527dc8ca831e0e8b9cec5d6e633d2777ec93d0", size = 390447, upload-time = "2025-05-24T19:07:26.568Z" },
    { url = "https://files.pythonhosted.org/packages/b0/0d/73143ecb94ac4a5dcba223402139240a75dee0cc6ba8a543788a5646407a/ormsgpack-1.10.0-cp312-cp312-win_amd64.whl", hash = "sha256:35fa9f81e5b9a0dab42e09a73f7339ecffdb978d6dbf9deb2ecf1e9fc7808722", size = 121401, upload-time = "2025-05-24T19:07:28.308Z" },
]

[[package]]
name = "packaging"
version = "25.0"
source = { registry = "https://pypi.org/simple" }
sdist = { url = "https://files.pythonhosted.org/packages/a1/d4/1fc4078c65507b51b96ca8f8c3ba19e6a61c8253c72794544580a7b6c24d/packaging-25.0.tar.gz", hash = "sha256:d443872c98d677bf60f6a1f2f8c1cb748e8fe762d2bf9d3148b5599295b0fc4f", size = 165727, upload-time = "2025-04-19T11:48:59.673Z" }
wheels = [
    { url = "https://files.pythonhosted.org/packages/20/12/38679034af332785aac8774540895e234f4d07f7545804097de4b666afd8/packaging-25.0-py3-none-any.whl", hash = "sha256:29572ef2b1f17581046b3a2227d5c611fb25ec70ca1ba8554b24b0e69331a484", size = 66469, upload-time = "2025-04-19T11:48:57.875Z" },
]

[[package]]
name = "palettable"
version = "3.3.3"
source = { registry = "https://pypi.org/simple" }
sdist = { url = "https://files.pythonhosted.org/packages/dc/3d/a5854d60850485bff12f28abfe0e17f503e866763bed61aed4990b604530/palettable-3.3.3.tar.gz", hash = "sha256:094dd7d9a5fc1cca4854773e5c1fc6a315b33bd5b3a8f47064928facaf0490a8", size = 106639, upload-time = "2023-04-19T23:13:35.864Z" }
wheels = [
    { url = "https://files.pythonhosted.org/packages/cf/f7/3367feadd4ab56783b0971c9b7edfbdd68e0c70ce877949a5dd2117ed4a0/palettable-3.3.3-py2.py3-none-any.whl", hash = "sha256:74e9e7d7fe5a9be065e02397558ed1777b2df0b793a6f4ce1a5ee74f74fb0caa", size = 332251, upload-time = "2023-04-19T23:13:33.996Z" },
]

[[package]]
name = "pandas"
version = "2.3.1"
source = { registry = "https://pypi.org/simple" }
dependencies = [
    { name = "numpy" },
    { name = "python-dateutil" },
    { name = "pytz" },
    { name = "tzdata" },
]
sdist = { url = "https://files.pythonhosted.org/packages/d1/6f/75aa71f8a14267117adeeed5d21b204770189c0a0025acbdc03c337b28fc/pandas-2.3.1.tar.gz", hash = "sha256:0a95b9ac964fe83ce317827f80304d37388ea77616b1425f0ae41c9d2d0d7bb2", size = 4487493, upload-time = "2025-07-07T19:20:04.079Z" }
wheels = [
    { url = "https://files.pythonhosted.org/packages/46/de/b8445e0f5d217a99fe0eeb2f4988070908979bec3587c0633e5428ab596c/pandas-2.3.1-cp312-cp312-macosx_10_13_x86_64.whl", hash = "sha256:689968e841136f9e542020698ee1c4fbe9caa2ed2213ae2388dc7b81721510d3", size = 11588172, upload-time = "2025-07-07T19:18:52.054Z" },
    { url = "https://files.pythonhosted.org/packages/1e/e0/801cdb3564e65a5ac041ab99ea6f1d802a6c325bb6e58c79c06a3f1cd010/pandas-2.3.1-cp312-cp312-macosx_11_0_arm64.whl", hash = "sha256:025e92411c16cbe5bb2a4abc99732a6b132f439b8aab23a59fa593eb00704232", size = 10717365, upload-time = "2025-07-07T19:18:54.785Z" },
    { url = "https://files.pythonhosted.org/packages/51/a5/c76a8311833c24ae61a376dbf360eb1b1c9247a5d9c1e8b356563b31b80c/pandas-2.3.1-cp312-cp312-manylinux_2_17_aarch64.manylinux2014_aarch64.whl", hash = "sha256:9b7ff55f31c4fcb3e316e8f7fa194566b286d6ac430afec0d461163312c5841e", size = 11280411, upload-time = "2025-07-07T19:18:57.045Z" },
    { url = "https://files.pythonhosted.org/packages/da/01/e383018feba0a1ead6cf5fe8728e5d767fee02f06a3d800e82c489e5daaf/pandas-2.3.1-cp312-cp312-manylinux_2_17_x86_64.manylinux2014_x86_64.whl", hash = "sha256:7dcb79bf373a47d2a40cf7232928eb7540155abbc460925c2c96d2d30b006eb4", size = 11988013, upload-time = "2025-07-07T19:18:59.771Z" },
    { url = "https://files.pythonhosted.org/packages/5b/14/cec7760d7c9507f11c97d64f29022e12a6cc4fc03ac694535e89f88ad2ec/pandas-2.3.1-cp312-cp312-musllinux_1_2_aarch64.whl", hash = "sha256:56a342b231e8862c96bdb6ab97170e203ce511f4d0429589c8ede1ee8ece48b8", size = 12767210, upload-time = "2025-07-07T19:19:02.944Z" },
    { url = "https://files.pythonhosted.org/packages/50/b9/6e2d2c6728ed29fb3d4d4d302504fb66f1a543e37eb2e43f352a86365cdf/pandas-2.3.1-cp312-cp312-musllinux_1_2_x86_64.whl", hash = "sha256:ca7ed14832bce68baef331f4d7f294411bed8efd032f8109d690df45e00c4679", size = 13440571, upload-time = "2025-07-07T19:19:06.82Z" },
    { url = "https://files.pythonhosted.org/packages/80/a5/3a92893e7399a691bad7664d977cb5e7c81cf666c81f89ea76ba2bff483d/pandas-2.3.1-cp312-cp312-win_amd64.whl", hash = "sha256:ac942bfd0aca577bef61f2bc8da8147c4ef6879965ef883d8e8d5d2dc3e744b8", size = 10987601, upload-time = "2025-07-07T19:19:09.589Z" },
]

[[package]]
name = "paramiko"
version = "3.5.1"
source = { registry = "https://pypi.org/simple" }
dependencies = [
    { name = "bcrypt" },
    { name = "cryptography" },
    { name = "pynacl" },
]
sdist = { url = "https://files.pythonhosted.org/packages/7d/15/ad6ce226e8138315f2451c2aeea985bf35ee910afb477bae7477dc3a8f3b/paramiko-3.5.1.tar.gz", hash = "sha256:b2c665bc45b2b215bd7d7f039901b14b067da00f3a11e6640995fd58f2664822", size = 1566110, upload-time = "2025-02-04T02:37:59.783Z" }
wheels = [
    { url = "https://files.pythonhosted.org/packages/15/f8/c7bd0ef12954a81a1d3cea60a13946bd9a49a0036a5927770c461eade7ae/paramiko-3.5.1-py3-none-any.whl", hash = "sha256:43b9a0501fc2b5e70680388d9346cf252cfb7d00b0667c39e80eb43a408b8f61", size = 227298, upload-time = "2025-02-04T02:37:57.672Z" },
]

[[package]]
name = "pillow"
version = "11.3.0"
source = { registry = "https://pypi.org/simple" }
sdist = { url = "https://files.pythonhosted.org/packages/f3/0d/d0d6dea55cd152ce3d6767bb38a8fc10e33796ba4ba210cbab9354b6d238/pillow-11.3.0.tar.gz", hash = "sha256:3828ee7586cd0b2091b6209e5ad53e20d0649bbe87164a459d0676e035e8f523", size = 47113069, upload-time = "2025-07-01T09:16:30.666Z" }
wheels = [
    { url = "https://files.pythonhosted.org/packages/40/fe/1bc9b3ee13f68487a99ac9529968035cca2f0a51ec36892060edcc51d06a/pillow-11.3.0-cp312-cp312-macosx_10_13_x86_64.whl", hash = "sha256:fdae223722da47b024b867c1ea0be64e0df702c5e0a60e27daad39bf960dd1e4", size = 5278800, upload-time = "2025-07-01T09:14:17.648Z" },
    { url = "https://files.pythonhosted.org/packages/2c/32/7e2ac19b5713657384cec55f89065fb306b06af008cfd87e572035b27119/pillow-11.3.0-cp312-cp312-macosx_11_0_arm64.whl", hash = "sha256:921bd305b10e82b4d1f5e802b6850677f965d8394203d182f078873851dada69", size = 4686296, upload-time = "2025-07-01T09:14:19.828Z" },
    { url = "https://files.pythonhosted.org/packages/8e/1e/b9e12bbe6e4c2220effebc09ea0923a07a6da1e1f1bfbc8d7d29a01ce32b/pillow-11.3.0-cp312-cp312-manylinux2014_aarch64.manylinux_2_17_aarch64.whl", hash = "sha256:eb76541cba2f958032d79d143b98a3a6b3ea87f0959bbe256c0b5e416599fd5d", size = 5871726, upload-time = "2025-07-03T13:10:04.448Z" },
    { url = "https://files.pythonhosted.org/packages/8d/33/e9200d2bd7ba00dc3ddb78df1198a6e80d7669cce6c2bdbeb2530a74ec58/pillow-11.3.0-cp312-cp312-manylinux2014_x86_64.manylinux_2_17_x86_64.whl", hash = "sha256:67172f2944ebba3d4a7b54f2e95c786a3a50c21b88456329314caaa28cda70f6", size = 7644652, upload-time = "2025-07-03T13:10:10.391Z" },
    { url = "https://files.pythonhosted.org/packages/41/f1/6f2427a26fc683e00d985bc391bdd76d8dd4e92fac33d841127eb8fb2313/pillow-11.3.0-cp312-cp312-manylinux_2_27_aarch64.manylinux_2_28_aarch64.whl", hash = "sha256:97f07ed9f56a3b9b5f49d3661dc9607484e85c67e27f3e8be2c7d28ca032fec7", size = 5977787, upload-time = "2025-07-01T09:14:21.63Z" },
    { url = "https://files.pythonhosted.org/packages/e4/c9/06dd4a38974e24f932ff5f98ea3c546ce3f8c995d3f0985f8e5ba48bba19/pillow-11.3.0-cp312-cp312-manylinux_2_27_x86_64.manylinux_2_28_x86_64.whl", hash = "sha256:676b2815362456b5b3216b4fd5bd89d362100dc6f4945154ff172e206a22c024", size = 6645236, upload-time = "2025-07-01T09:14:23.321Z" },
    { url = "https://files.pythonhosted.org/packages/40/e7/848f69fb79843b3d91241bad658e9c14f39a32f71a301bcd1d139416d1be/pillow-11.3.0-cp312-cp312-musllinux_1_2_aarch64.whl", hash = "sha256:3e184b2f26ff146363dd07bde8b711833d7b0202e27d13540bfe2e35a323a809", size = 6086950, upload-time = "2025-07-01T09:14:25.237Z" },
    { url = "https://files.pythonhosted.org/packages/0b/1a/7cff92e695a2a29ac1958c2a0fe4c0b2393b60aac13b04a4fe2735cad52d/pillow-11.3.0-cp312-cp312-musllinux_1_2_x86_64.whl", hash = "sha256:6be31e3fc9a621e071bc17bb7de63b85cbe0bfae91bb0363c893cbe67247780d", size = 6723358, upload-time = "2025-07-01T09:14:27.053Z" },
    { url = "https://files.pythonhosted.org/packages/26/7d/73699ad77895f69edff76b0f332acc3d497f22f5d75e5360f78cbcaff248/pillow-11.3.0-cp312-cp312-win32.whl", hash = "sha256:7b161756381f0918e05e7cb8a371fff367e807770f8fe92ecb20d905d0e1c149", size = 6275079, upload-time = "2025-07-01T09:14:30.104Z" },
    { url = "https://files.pythonhosted.org/packages/8c/ce/e7dfc873bdd9828f3b6e5c2bbb74e47a98ec23cc5c74fc4e54462f0d9204/pillow-11.3.0-cp312-cp312-win_amd64.whl", hash = "sha256:a6444696fce635783440b7f7a9fc24b3ad10a9ea3f0ab66c5905be1c19ccf17d", size = 6986324, upload-time = "2025-07-01T09:14:31.899Z" },
    { url = "https://files.pythonhosted.org/packages/16/8f/b13447d1bf0b1f7467ce7d86f6e6edf66c0ad7cf44cf5c87a37f9bed9936/pillow-11.3.0-cp312-cp312-win_arm64.whl", hash = "sha256:2aceea54f957dd4448264f9bf40875da0415c83eb85f55069d89c0ed436e3542", size = 2423067, upload-time = "2025-07-01T09:14:33.709Z" },
]

[[package]]
name = "plotly"
version = "6.2.0"
source = { registry = "https://pypi.org/simple" }
dependencies = [
    { name = "narwhals" },
    { name = "packaging" },
]
sdist = { url = "https://files.pythonhosted.org/packages/6e/5c/0efc297df362b88b74957a230af61cd6929f531f72f48063e8408702ffba/plotly-6.2.0.tar.gz", hash = "sha256:9dfa23c328000f16c928beb68927444c1ab9eae837d1fe648dbcda5360c7953d", size = 6801941, upload-time = "2025-06-26T16:20:45.765Z" }
wheels = [
    { url = "https://files.pythonhosted.org/packages/ed/20/f2b7ac96a91cc5f70d81320adad24cc41bf52013508d649b1481db225780/plotly-6.2.0-py3-none-any.whl", hash = "sha256:32c444d4c940887219cb80738317040363deefdfee4f354498cc0b6dab8978bd", size = 9635469, upload-time = "2025-06-26T16:20:40.76Z" },
]

[[package]]
name = "pluggy"
version = "1.6.0"
source = { registry = "https://pypi.org/simple" }
sdist = { url = "https://files.pythonhosted.org/packages/f9/e2/3e91f31a7d2b083fe6ef3fa267035b518369d9511ffab804f839851d2779/pluggy-1.6.0.tar.gz", hash = "sha256:7dcc130b76258d33b90f61b658791dede3486c3e6bfb003ee5c9bfb396dd22f3", size = 69412, upload-time = "2025-05-15T12:30:07.975Z" }
wheels = [
    { url = "https://files.pythonhosted.org/packages/54/20/4d324d65cc6d9205fabedc306948156824eb9f0ee1633355a8f7ec5c66bf/pluggy-1.6.0-py3-none-any.whl", hash = "sha256:e920276dd6813095e9377c0bc5566d94c932c33b27a3e3945d8389c374dd4746", size = 20538, upload-time = "2025-05-15T12:30:06.134Z" },
]

[[package]]
name = "primp"
version = "0.15.0"
source = { registry = "https://pypi.org/simple" }
sdist = { url = "https://files.pythonhosted.org/packages/56/0b/a87556189da4de1fc6360ca1aa05e8335509633f836cdd06dd17f0743300/primp-0.15.0.tar.gz", hash = "sha256:1af8ea4b15f57571ff7fc5e282a82c5eb69bc695e19b8ddeeda324397965b30a", size = 113022, upload-time = "2025-04-17T11:41:05.315Z" }
wheels = [
    { url = "https://files.pythonhosted.org/packages/f5/5a/146ac964b99ea7657ad67eb66f770be6577dfe9200cb28f9a95baffd6c3f/primp-0.15.0-cp38-abi3-macosx_10_12_x86_64.whl", hash = "sha256:1b281f4ca41a0c6612d4c6e68b96e28acfe786d226a427cd944baa8d7acd644f", size = 3178914, upload-time = "2025-04-17T11:40:59.558Z" },
    { url = "https://files.pythonhosted.org/packages/bc/8a/cc2321e32db3ce64d6e32950d5bcbea01861db97bfb20b5394affc45b387/primp-0.15.0-cp38-abi3-macosx_11_0_arm64.whl", hash = "sha256:489cbab55cd793ceb8f90bb7423c6ea64ebb53208ffcf7a044138e3c66d77299", size = 2955079, upload-time = "2025-04-17T11:40:57.398Z" },
    { url = "https://files.pythonhosted.org/packages/c3/7b/cbd5d999a07ff2a21465975d4eb477ae6f69765e8fe8c9087dab250180d8/primp-0.15.0-cp38-abi3-manylinux_2_17_x86_64.manylinux2014_x86_64.whl", hash = "sha256:c18b45c23f94016215f62d2334552224236217aaeb716871ce0e4dcfa08eb161", size = 3281018, upload-time = "2025-04-17T11:40:55.308Z" },
    { url = "https://files.pythonhosted.org/packages/1b/6e/a6221c612e61303aec2bcac3f0a02e8b67aee8c0db7bdc174aeb8010f975/primp-0.15.0-cp38-abi3-manylinux_2_34_aarch64.whl", hash = "sha256:e985a9cba2e3f96a323722e5440aa9eccaac3178e74b884778e926b5249df080", size = 3255229, upload-time = "2025-04-17T11:40:47.811Z" },
    { url = "https://files.pythonhosted.org/packages/3b/54/bfeef5aca613dc660a69d0760a26c6b8747d8fdb5a7f20cb2cee53c9862f/primp-0.15.0-cp38-abi3-manylinux_2_34_armv7l.whl", hash = "sha256:6b84a6ffa083e34668ff0037221d399c24d939b5629cd38223af860de9e17a83", size = 3014522, upload-time = "2025-04-17T11:40:50.191Z" },
    { url = "https://files.pythonhosted.org/packages/ac/96/84078e09f16a1dad208f2fe0f8a81be2cf36e024675b0f9eec0c2f6e2182/primp-0.15.0-cp38-abi3-musllinux_1_2_aarch64.whl", hash = "sha256:592f6079646bdf5abbbfc3b0a28dac8de943f8907a250ce09398cda5eaebd260", size = 3418567, upload-time = "2025-04-17T11:41:01.595Z" },
    { url = "https://files.pythonhosted.org/packages/6c/80/8a7a9587d3eb85be3d0b64319f2f690c90eb7953e3f73a9ddd9e46c8dc42/primp-0.15.0-cp38-abi3-musllinux_1_2_x86_64.whl", hash = "sha256:5a728e5a05f37db6189eb413d22c78bd143fa59dd6a8a26dacd43332b3971fe8", size = 3606279, upload-time = "2025-04-17T11:41:03.61Z" },
    { url = "https://files.pythonhosted.org/packages/0c/dd/f0183ed0145e58cf9d286c1b2c14f63ccee987a4ff79ac85acc31b5d86bd/primp-0.15.0-cp38-abi3-win_amd64.whl", hash = "sha256:aeb6bd20b06dfc92cfe4436939c18de88a58c640752cf7f30d9e4ae893cdec32", size = 3149967, upload-time = "2025-04-17T11:41:07.067Z" },
]

[[package]]
name = "propcache"
version = "0.3.2"
source = { registry = "https://pypi.org/simple" }
sdist = { url = "https://files.pythonhosted.org/packages/a6/16/43264e4a779dd8588c21a70f0709665ee8f611211bdd2c87d952cfa7c776/propcache-0.3.2.tar.gz", hash = "sha256:20d7d62e4e7ef05f221e0db2856b979540686342e7dd9973b815599c7057e168", size = 44139, upload-time = "2025-06-09T22:56:06.081Z" }
wheels = [
    { url = "https://files.pythonhosted.org/packages/a8/42/9ca01b0a6f48e81615dca4765a8f1dd2c057e0540f6116a27dc5ee01dfb6/propcache-0.3.2-cp312-cp312-macosx_10_13_universal2.whl", hash = "sha256:8de106b6c84506b31c27168582cd3cb3000a6412c16df14a8628e5871ff83c10", size = 73674, upload-time = "2025-06-09T22:54:30.551Z" },
    { url = "https://files.pythonhosted.org/packages/af/6e/21293133beb550f9c901bbece755d582bfaf2176bee4774000bd4dd41884/propcache-0.3.2-cp312-cp312-macosx_10_13_x86_64.whl", hash = "sha256:28710b0d3975117239c76600ea351934ac7b5ff56e60953474342608dbbb6154", size = 43570, upload-time = "2025-06-09T22:54:32.296Z" },
    { url = "https://files.pythonhosted.org/packages/0c/c8/0393a0a3a2b8760eb3bde3c147f62b20044f0ddac81e9d6ed7318ec0d852/propcache-0.3.2-cp312-cp312-macosx_11_0_arm64.whl", hash = "sha256:ce26862344bdf836650ed2487c3d724b00fbfec4233a1013f597b78c1cb73615", size = 43094, upload-time = "2025-06-09T22:54:33.929Z" },
    { url = "https://files.pythonhosted.org/packages/37/2c/489afe311a690399d04a3e03b069225670c1d489eb7b044a566511c1c498/propcache-0.3.2-cp312-cp312-manylinux_2_17_aarch64.manylinux2014_aarch64.whl", hash = "sha256:bca54bd347a253af2cf4544bbec232ab982f4868de0dd684246b67a51bc6b1db", size = 226958, upload-time = "2025-06-09T22:54:35.186Z" },
    { url = "https://files.pythonhosted.org/packages/9d/ca/63b520d2f3d418c968bf596839ae26cf7f87bead026b6192d4da6a08c467/propcache-0.3.2-cp312-cp312-manylinux_2_17_ppc64le.manylinux2014_ppc64le.whl", hash = "sha256:55780d5e9a2ddc59711d727226bb1ba83a22dd32f64ee15594b9392b1f544eb1", size = 234894, upload-time = "2025-06-09T22:54:36.708Z" },
    { url = "https://files.pythonhosted.org/packages/11/60/1d0ed6fff455a028d678df30cc28dcee7af77fa2b0e6962ce1df95c9a2a9/propcache-0.3.2-cp312-cp312-manylinux_2_17_s390x.manylinux2014_s390x.whl", hash = "sha256:035e631be25d6975ed87ab23153db6a73426a48db688070d925aa27e996fe93c", size = 233672, upload-time = "2025-06-09T22:54:38.062Z" },
    { url = "https://files.pythonhosted.org/packages/37/7c/54fd5301ef38505ab235d98827207176a5c9b2aa61939b10a460ca53e123/propcache-0.3.2-cp312-cp312-manylinux_2_17_x86_64.manylinux2014_x86_64.whl", hash = "sha256:ee6f22b6eaa39297c751d0e80c0d3a454f112f5c6481214fcf4c092074cecd67", size = 224395, upload-time = "2025-06-09T22:54:39.634Z" },
    { url = "https://files.pythonhosted.org/packages/ee/1a/89a40e0846f5de05fdc6779883bf46ba980e6df4d2ff8fb02643de126592/propcache-0.3.2-cp312-cp312-manylinux_2_5_i686.manylinux1_i686.manylinux_2_17_i686.manylinux2014_i686.whl", hash = "sha256:7ca3aee1aa955438c4dba34fc20a9f390e4c79967257d830f137bd5a8a32ed3b", size = 212510, upload-time = "2025-06-09T22:54:41.565Z" },
    { url = "https://files.pythonhosted.org/packages/5e/33/ca98368586c9566a6b8d5ef66e30484f8da84c0aac3f2d9aec6d31a11bd5/propcache-0.3.2-cp312-cp312-musllinux_1_2_aarch64.whl", hash = "sha256:7a4f30862869fa2b68380d677cc1c5fcf1e0f2b9ea0cf665812895c75d0ca3b8", size = 222949, upload-time = "2025-06-09T22:54:43.038Z" },
    { url = "https://files.pythonhosted.org/packages/ba/11/ace870d0aafe443b33b2f0b7efdb872b7c3abd505bfb4890716ad7865e9d/propcache-0.3.2-cp312-cp312-musllinux_1_2_armv7l.whl", hash = "sha256:b77ec3c257d7816d9f3700013639db7491a434644c906a2578a11daf13176251", size = 217258, upload-time = "2025-06-09T22:54:44.376Z" },
    { url = "https://files.pythonhosted.org/packages/5b/d2/86fd6f7adffcfc74b42c10a6b7db721d1d9ca1055c45d39a1a8f2a740a21/propcache-0.3.2-cp312-cp312-musllinux_1_2_i686.whl", hash = "sha256:cab90ac9d3f14b2d5050928483d3d3b8fb6b4018893fc75710e6aa361ecb2474", size = 213036, upload-time = "2025-06-09T22:54:46.243Z" },
    { url = "https://files.pythonhosted.org/packages/07/94/2d7d1e328f45ff34a0a284cf5a2847013701e24c2a53117e7c280a4316b3/propcache-0.3.2-cp312-cp312-musllinux_1_2_ppc64le.whl", hash = "sha256:0b504d29f3c47cf6b9e936c1852246c83d450e8e063d50562115a6be6d3a2535", size = 227684, upload-time = "2025-06-09T22:54:47.63Z" },
    { url = "https://files.pythonhosted.org/packages/b7/05/37ae63a0087677e90b1d14710e532ff104d44bc1efa3b3970fff99b891dc/propcache-0.3.2-cp312-cp312-musllinux_1_2_s390x.whl", hash = "sha256:ce2ac2675a6aa41ddb2a0c9cbff53780a617ac3d43e620f8fd77ba1c84dcfc06", size = 234562, upload-time = "2025-06-09T22:54:48.982Z" },
    { url = "https://files.pythonhosted.org/packages/a4/7c/3f539fcae630408d0bd8bf3208b9a647ccad10976eda62402a80adf8fc34/propcache-0.3.2-cp312-cp312-musllinux_1_2_x86_64.whl", hash = "sha256:62b4239611205294cc433845b914131b2a1f03500ff3c1ed093ed216b82621e1", size = 222142, upload-time = "2025-06-09T22:54:50.424Z" },
    { url = "https://files.pythonhosted.org/packages/7c/d2/34b9eac8c35f79f8a962546b3e97e9d4b990c420ee66ac8255d5d9611648/propcache-0.3.2-cp312-cp312-win32.whl", hash = "sha256:df4a81b9b53449ebc90cc4deefb052c1dd934ba85012aa912c7ea7b7e38b60c1", size = 37711, upload-time = "2025-06-09T22:54:52.072Z" },
    { url = "https://files.pythonhosted.org/packages/19/61/d582be5d226cf79071681d1b46b848d6cb03d7b70af7063e33a2787eaa03/propcache-0.3.2-cp312-cp312-win_amd64.whl", hash = "sha256:7046e79b989d7fe457bb755844019e10f693752d169076138abf17f31380800c", size = 41479, upload-time = "2025-06-09T22:54:53.234Z" },
    { url = "https://files.pythonhosted.org/packages/cc/35/cc0aaecf278bb4575b8555f2b137de5ab821595ddae9da9d3cd1da4072c7/propcache-0.3.2-py3-none-any.whl", hash = "sha256:98f1ec44fb675f5052cccc8e609c46ed23a35a1cfd18545ad4e29002d858a43f", size = 12663, upload-time = "2025-06-09T22:56:04.484Z" },
]

[[package]]
name = "proto-plus"
version = "1.26.1"
source = { registry = "https://pypi.org/simple" }
dependencies = [
    { name = "protobuf" },
]
sdist = { url = "https://files.pythonhosted.org/packages/f4/ac/87285f15f7cce6d4a008f33f1757fb5a13611ea8914eb58c3d0d26243468/proto_plus-1.26.1.tar.gz", hash = "sha256:21a515a4c4c0088a773899e23c7bbade3d18f9c66c73edd4c7ee3816bc96a012", size = 56142, upload-time = "2025-03-10T15:54:38.843Z" }
wheels = [
    { url = "https://files.pythonhosted.org/packages/4e/6d/280c4c2ce28b1593a19ad5239c8b826871fc6ec275c21afc8e1820108039/proto_plus-1.26.1-py3-none-any.whl", hash = "sha256:13285478c2dcf2abb829db158e1047e2f1e8d63a077d94263c2b88b043c75a66", size = 50163, upload-time = "2025-03-10T15:54:37.335Z" },
]

[[package]]
name = "protobuf"
version = "6.31.1"
source = { registry = "https://pypi.org/simple" }
sdist = { url = "https://files.pythonhosted.org/packages/52/f3/b9655a711b32c19720253f6f06326faf90580834e2e83f840472d752bc8b/protobuf-6.31.1.tar.gz", hash = "sha256:d8cac4c982f0b957a4dc73a80e2ea24fab08e679c0de9deb835f4a12d69aca9a", size = 441797, upload-time = "2025-05-28T19:25:54.947Z" }
wheels = [
    { url = "https://files.pythonhosted.org/packages/f3/6f/6ab8e4bf962fd5570d3deaa2d5c38f0a363f57b4501047b5ebeb83ab1125/protobuf-6.31.1-cp310-abi3-win32.whl", hash = "sha256:7fa17d5a29c2e04b7d90e5e32388b8bfd0e7107cd8e616feef7ed3fa6bdab5c9", size = 423603, upload-time = "2025-05-28T19:25:41.198Z" },
    { url = "https://files.pythonhosted.org/packages/44/3a/b15c4347dd4bf3a1b0ee882f384623e2063bb5cf9fa9d57990a4f7df2fb6/protobuf-6.31.1-cp310-abi3-win_amd64.whl", hash = "sha256:426f59d2964864a1a366254fa703b8632dcec0790d8862d30034d8245e1cd447", size = 435283, upload-time = "2025-05-28T19:25:44.275Z" },
    { url = "https://files.pythonhosted.org/packages/6a/c9/b9689a2a250264a84e66c46d8862ba788ee7a641cdca39bccf64f59284b7/protobuf-6.31.1-cp39-abi3-macosx_10_9_universal2.whl", hash = "sha256:6f1227473dc43d44ed644425268eb7c2e488ae245d51c6866d19fe158e207402", size = 425604, upload-time = "2025-05-28T19:25:45.702Z" },
    { url = "https://files.pythonhosted.org/packages/76/a1/7a5a94032c83375e4fe7e7f56e3976ea6ac90c5e85fac8576409e25c39c3/protobuf-6.31.1-cp39-abi3-manylinux2014_aarch64.whl", hash = "sha256:a40fc12b84c154884d7d4c4ebd675d5b3b5283e155f324049ae396b95ddebc39", size = 322115, upload-time = "2025-05-28T19:25:47.128Z" },
    { url = "https://files.pythonhosted.org/packages/fa/b1/b59d405d64d31999244643d88c45c8241c58f17cc887e73bcb90602327f8/protobuf-6.31.1-cp39-abi3-manylinux2014_x86_64.whl", hash = "sha256:4ee898bf66f7a8b0bd21bce523814e6fbd8c6add948045ce958b73af7e8878c6", size = 321070, upload-time = "2025-05-28T19:25:50.036Z" },
    { url = "https://files.pythonhosted.org/packages/f7/af/ab3c51ab7507a7325e98ffe691d9495ee3d3aa5f589afad65ec920d39821/protobuf-6.31.1-py3-none-any.whl", hash = "sha256:720a6c7e6b77288b85063569baae8536671b39f15cc22037ec7045658d80489e", size = 168724, upload-time = "2025-05-28T19:25:53.926Z" },
]

[[package]]
name = "pyarrow"
version = "21.0.0"
source = { registry = "https://pypi.org/simple" }
sdist = { url = "https://files.pythonhosted.org/packages/ef/c2/ea068b8f00905c06329a3dfcd40d0fcc2b7d0f2e355bdb25b65e0a0e4cd4/pyarrow-21.0.0.tar.gz", hash = "sha256:5051f2dccf0e283ff56335760cbc8622cf52264d67e359d5569541ac11b6d5bc", size = 1133487, upload-time = "2025-07-18T00:57:31.761Z" }
wheels = [
    { url = "https://files.pythonhosted.org/packages/ca/d4/d4f817b21aacc30195cf6a46ba041dd1be827efa4a623cc8bf39a1c2a0c0/pyarrow-21.0.0-cp312-cp312-macosx_12_0_arm64.whl", hash = "sha256:3a302f0e0963db37e0a24a70c56cf91a4faa0bca51c23812279ca2e23481fccd", size = 31160305, upload-time = "2025-07-18T00:55:35.373Z" },
    { url = "https://files.pythonhosted.org/packages/a2/9c/dcd38ce6e4b4d9a19e1d36914cb8e2b1da4e6003dd075474c4cfcdfe0601/pyarrow-21.0.0-cp312-cp312-macosx_12_0_x86_64.whl", hash = "sha256:b6b27cf01e243871390474a211a7922bfbe3bda21e39bc9160daf0da3fe48876", size = 32684264, upload-time = "2025-07-18T00:55:39.303Z" },
    { url = "https://files.pythonhosted.org/packages/4f/74/2a2d9f8d7a59b639523454bec12dba35ae3d0a07d8ab529dc0809f74b23c/pyarrow-21.0.0-cp312-cp312-manylinux_2_28_aarch64.whl", hash = "sha256:e72a8ec6b868e258a2cd2672d91f2860ad532d590ce94cdf7d5e7ec674ccf03d", size = 41108099, upload-time = "2025-07-18T00:55:42.889Z" },
    { url = "https://files.pythonhosted.org/packages/ad/90/2660332eeb31303c13b653ea566a9918484b6e4d6b9d2d46879a33ab0622/pyarrow-21.0.0-cp312-cp312-manylinux_2_28_x86_64.whl", hash = "sha256:b7ae0bbdc8c6674259b25bef5d2a1d6af5d39d7200c819cf99e07f7dfef1c51e", size = 42829529, upload-time = "2025-07-18T00:55:47.069Z" },
    { url = "https://files.pythonhosted.org/packages/33/27/1a93a25c92717f6aa0fca06eb4700860577d016cd3ae51aad0e0488ac899/pyarrow-21.0.0-cp312-cp312-musllinux_1_2_aarch64.whl", hash = "sha256:58c30a1729f82d201627c173d91bd431db88ea74dcaa3885855bc6203e433b82", size = 43367883, upload-time = "2025-07-18T00:55:53.069Z" },
    { url = "https://files.pythonhosted.org/packages/05/d9/4d09d919f35d599bc05c6950095e358c3e15148ead26292dfca1fb659b0c/pyarrow-21.0.0-cp312-cp312-musllinux_1_2_x86_64.whl", hash = "sha256:072116f65604b822a7f22945a7a6e581cfa28e3454fdcc6939d4ff6090126623", size = 45133802, upload-time = "2025-07-18T00:55:57.714Z" },
    { url = "https://files.pythonhosted.org/packages/71/30/f3795b6e192c3ab881325ffe172e526499eb3780e306a15103a2764916a2/pyarrow-21.0.0-cp312-cp312-win_amd64.whl", hash = "sha256:cf56ec8b0a5c8c9d7021d6fd754e688104f9ebebf1bf4449613c9531f5346a18", size = 26203175, upload-time = "2025-07-18T00:56:01.364Z" },
]

[[package]]
name = "pyasn1"
version = "0.6.1"
source = { registry = "https://pypi.org/simple" }
sdist = { url = "https://files.pythonhosted.org/packages/ba/e9/01f1a64245b89f039897cb0130016d79f77d52669aae6ee7b159a6c4c018/pyasn1-0.6.1.tar.gz", hash = "sha256:6f580d2bdd84365380830acf45550f2511469f673cb4a5ae3857a3170128b034", size = 145322, upload-time = "2024-09-10T22:41:42.55Z" }
wheels = [
    { url = "https://files.pythonhosted.org/packages/c8/f1/d6a797abb14f6283c0ddff96bbdd46937f64122b8c925cab503dd37f8214/pyasn1-0.6.1-py3-none-any.whl", hash = "sha256:0d632f46f2ba09143da3a8afe9e33fb6f92fa2320ab7e886e2d0f7672af84629", size = 83135, upload-time = "2024-09-11T16:00:36.122Z" },
]

[[package]]
name = "pyasn1-modules"
version = "0.4.2"
source = { registry = "https://pypi.org/simple" }
dependencies = [
    { name = "pyasn1" },
]
sdist = { url = "https://files.pythonhosted.org/packages/e9/e6/78ebbb10a8c8e4b61a59249394a4a594c1a7af95593dc933a349c8d00964/pyasn1_modules-0.4.2.tar.gz", hash = "sha256:677091de870a80aae844b1ca6134f54652fa2c8c5a52aa396440ac3106e941e6", size = 307892, upload-time = "2025-03-28T02:41:22.17Z" }
wheels = [
    { url = "https://files.pythonhosted.org/packages/47/8d/d529b5d697919ba8c11ad626e835d4039be708a35b0d22de83a269a6682c/pyasn1_modules-0.4.2-py3-none-any.whl", hash = "sha256:29253a9207ce32b64c3ac6600edc75368f98473906e8fd1043bd6b5b1de2c14a", size = 181259, upload-time = "2025-03-28T02:41:19.028Z" },
]

[[package]]
name = "pybtex"
version = "0.25.1"
source = { registry = "https://pypi.org/simple" }
dependencies = [
    { name = "latexcodec" },
    { name = "pyyaml" },
]
sdist = { url = "https://files.pythonhosted.org/packages/5f/bc/c2be05ca72f8c103670e983df8be26d1e288bc6556f487fa8cccaa27779f/pybtex-0.25.1.tar.gz", hash = "sha256:9eaf90267c7e83e225af89fea65c370afbf65f458220d3946a9e3049e1eca491", size = 406157, upload-time = "2025-06-26T13:27:41.903Z" }
wheels = [
    { url = "https://files.pythonhosted.org/packages/25/68/ceb5d6679baa326261f5d3e5113d9cfed6efef2810afd9f18bffb8ed312b/pybtex-0.25.1-py2.py3-none-any.whl", hash = "sha256:9053b0d619409a0a83f38abad5d9921de5f7b3ede00742beafcd9f10ad0d8c5c", size = 127437, upload-time = "2025-06-26T13:27:43.585Z" },
]

[[package]]
name = "pycparser"
version = "2.22"
source = { registry = "https://pypi.org/simple" }
sdist = { url = "https://files.pythonhosted.org/packages/1d/b2/31537cf4b1ca988837256c910a668b553fceb8f069bedc4b1c826024b52c/pycparser-2.22.tar.gz", hash = "sha256:491c8be9c040f5390f5bf44a5b07752bd07f56edf992381b05c701439eec10f6", size = 172736, upload-time = "2024-03-30T13:22:22.564Z" }
wheels = [
    { url = "https://files.pythonhosted.org/packages/13/a3/a812df4e2dd5696d1f351d58b8fe16a405b234ad2886a0dab9183fb78109/pycparser-2.22-py3-none-any.whl", hash = "sha256:c3702b6d3dd8c7abc1afa565d7e63d53a1d0bd86cdc24edd75470f4de499cfcc", size = 117552, upload-time = "2024-03-30T13:22:20.476Z" },
]

[[package]]
name = "pydantic"
version = "2.11.7"
source = { registry = "https://pypi.org/simple" }
dependencies = [
    { name = "annotated-types" },
    { name = "pydantic-core" },
    { name = "typing-extensions" },
    { name = "typing-inspection" },
]
sdist = { url = "https://files.pythonhosted.org/packages/00/dd/4325abf92c39ba8623b5af936ddb36ffcfe0beae70405d456ab1fb2f5b8c/pydantic-2.11.7.tar.gz", hash = "sha256:d989c3c6cb79469287b1569f7447a17848c998458d49ebe294e975b9baf0f0db", size = 788350, upload-time = "2025-06-14T08:33:17.137Z" }
wheels = [
    { url = "https://files.pythonhosted.org/packages/6a/c0/ec2b1c8712ca690e5d61979dee872603e92b8a32f94cc1b72d53beab008a/pydantic-2.11.7-py3-none-any.whl", hash = "sha256:dde5df002701f6de26248661f6835bbe296a47bf73990135c7d07ce741b9623b", size = 444782, upload-time = "2025-06-14T08:33:14.905Z" },
]

[[package]]
name = "pydantic-core"
version = "2.33.2"
source = { registry = "https://pypi.org/simple" }
dependencies = [
    { name = "typing-extensions" },
]
sdist = { url = "https://files.pythonhosted.org/packages/ad/88/5f2260bdfae97aabf98f1778d43f69574390ad787afb646292a638c923d4/pydantic_core-2.33.2.tar.gz", hash = "sha256:7cb8bc3605c29176e1b105350d2e6474142d7c1bd1d9327c4a9bdb46bf827acc", size = 435195, upload-time = "2025-04-23T18:33:52.104Z" }
wheels = [
    { url = "https://files.pythonhosted.org/packages/18/8a/2b41c97f554ec8c71f2a8a5f85cb56a8b0956addfe8b0efb5b3d77e8bdc3/pydantic_core-2.33.2-cp312-cp312-macosx_10_12_x86_64.whl", hash = "sha256:a7ec89dc587667f22b6a0b6579c249fca9026ce7c333fc142ba42411fa243cdc", size = 2009000, upload-time = "2025-04-23T18:31:25.863Z" },
    { url = "https://files.pythonhosted.org/packages/a1/02/6224312aacb3c8ecbaa959897af57181fb6cf3a3d7917fd44d0f2917e6f2/pydantic_core-2.33.2-cp312-cp312-macosx_11_0_arm64.whl", hash = "sha256:3c6db6e52c6d70aa0d00d45cdb9b40f0433b96380071ea80b09277dba021ddf7", size = 1847996, upload-time = "2025-04-23T18:31:27.341Z" },
    { url = "https://files.pythonhosted.org/packages/d6/46/6dcdf084a523dbe0a0be59d054734b86a981726f221f4562aed313dbcb49/pydantic_core-2.33.2-cp312-cp312-manylinux_2_17_aarch64.manylinux2014_aarch64.whl", hash = "sha256:4e61206137cbc65e6d5256e1166f88331d3b6238e082d9f74613b9b765fb9025", size = 1880957, upload-time = "2025-04-23T18:31:28.956Z" },
    { url = "https://files.pythonhosted.org/packages/ec/6b/1ec2c03837ac00886ba8160ce041ce4e325b41d06a034adbef11339ae422/pydantic_core-2.33.2-cp312-cp312-manylinux_2_17_armv7l.manylinux2014_armv7l.whl", hash = "sha256:eb8c529b2819c37140eb51b914153063d27ed88e3bdc31b71198a198e921e011", size = 1964199, upload-time = "2025-04-23T18:31:31.025Z" },
    { url = "https://files.pythonhosted.org/packages/2d/1d/6bf34d6adb9debd9136bd197ca72642203ce9aaaa85cfcbfcf20f9696e83/pydantic_core-2.33.2-cp312-cp312-manylinux_2_17_ppc64le.manylinux2014_ppc64le.whl", hash = "sha256:c52b02ad8b4e2cf14ca7b3d918f3eb0ee91e63b3167c32591e57c4317e134f8f", size = 2120296, upload-time = "2025-04-23T18:31:32.514Z" },
    { url = "https://files.pythonhosted.org/packages/e0/94/2bd0aaf5a591e974b32a9f7123f16637776c304471a0ab33cf263cf5591a/pydantic_core-2.33.2-cp312-cp312-manylinux_2_17_s390x.manylinux2014_s390x.whl", hash = "sha256:96081f1605125ba0855dfda83f6f3df5ec90c61195421ba72223de35ccfb2f88", size = 2676109, upload-time = "2025-04-23T18:31:33.958Z" },
    { url = "https://files.pythonhosted.org/packages/f9/41/4b043778cf9c4285d59742281a769eac371b9e47e35f98ad321349cc5d61/pydantic_core-2.33.2-cp312-cp312-manylinux_2_17_x86_64.manylinux2014_x86_64.whl", hash = "sha256:8f57a69461af2a5fa6e6bbd7a5f60d3b7e6cebb687f55106933188e79ad155c1", size = 2002028, upload-time = "2025-04-23T18:31:39.095Z" },
    { url = "https://files.pythonhosted.org/packages/cb/d5/7bb781bf2748ce3d03af04d5c969fa1308880e1dca35a9bd94e1a96a922e/pydantic_core-2.33.2-cp312-cp312-manylinux_2_5_i686.manylinux1_i686.whl", hash = "sha256:572c7e6c8bb4774d2ac88929e3d1f12bc45714ae5ee6d9a788a9fb35e60bb04b", size = 2100044, upload-time = "2025-04-23T18:31:41.034Z" },
    { url = "https://files.pythonhosted.org/packages/fe/36/def5e53e1eb0ad896785702a5bbfd25eed546cdcf4087ad285021a90ed53/pydantic_core-2.33.2-cp312-cp312-musllinux_1_1_aarch64.whl", hash = "sha256:db4b41f9bd95fbe5acd76d89920336ba96f03e149097365afe1cb092fceb89a1", size = 2058881, upload-time = "2025-04-23T18:31:42.757Z" },
    { url = "https://files.pythonhosted.org/packages/01/6c/57f8d70b2ee57fc3dc8b9610315949837fa8c11d86927b9bb044f8705419/pydantic_core-2.33.2-cp312-cp312-musllinux_1_1_armv7l.whl", hash = "sha256:fa854f5cf7e33842a892e5c73f45327760bc7bc516339fda888c75ae60edaeb6", size = 2227034, upload-time = "2025-04-23T18:31:44.304Z" },
    { url = "https://files.pythonhosted.org/packages/27/b9/9c17f0396a82b3d5cbea4c24d742083422639e7bb1d5bf600e12cb176a13/pydantic_core-2.33.2-cp312-cp312-musllinux_1_1_x86_64.whl", hash = "sha256:5f483cfb75ff703095c59e365360cb73e00185e01aaea067cd19acffd2ab20ea", size = 2234187, upload-time = "2025-04-23T18:31:45.891Z" },
    { url = "https://files.pythonhosted.org/packages/b0/6a/adf5734ffd52bf86d865093ad70b2ce543415e0e356f6cacabbc0d9ad910/pydantic_core-2.33.2-cp312-cp312-win32.whl", hash = "sha256:9cb1da0f5a471435a7bc7e439b8a728e8b61e59784b2af70d7c169f8dd8ae290", size = 1892628, upload-time = "2025-04-23T18:31:47.819Z" },
    { url = "https://files.pythonhosted.org/packages/43/e4/5479fecb3606c1368d496a825d8411e126133c41224c1e7238be58b87d7e/pydantic_core-2.33.2-cp312-cp312-win_amd64.whl", hash = "sha256:f941635f2a3d96b2973e867144fde513665c87f13fe0e193c158ac51bfaaa7b2", size = 1955866, upload-time = "2025-04-23T18:31:49.635Z" },
    { url = "https://files.pythonhosted.org/packages/0d/24/8b11e8b3e2be9dd82df4b11408a67c61bb4dc4f8e11b5b0fc888b38118b5/pydantic_core-2.33.2-cp312-cp312-win_arm64.whl", hash = "sha256:cca3868ddfaccfbc4bfb1d608e2ccaaebe0ae628e1416aeb9c4d88c001bb45ab", size = 1888894, upload-time = "2025-04-23T18:31:51.609Z" },
]

[[package]]
name = "pydantic-settings"
version = "2.10.1"
source = { registry = "https://pypi.org/simple" }
dependencies = [
    { name = "pydantic" },
    { name = "python-dotenv" },
    { name = "typing-inspection" },
]
sdist = { url = "https://files.pythonhosted.org/packages/68/85/1ea668bbab3c50071ca613c6ab30047fb36ab0da1b92fa8f17bbc38fd36c/pydantic_settings-2.10.1.tar.gz", hash = "sha256:06f0062169818d0f5524420a360d632d5857b83cffd4d42fe29597807a1614ee", size = 172583, upload-time = "2025-06-24T13:26:46.841Z" }
wheels = [
    { url = "https://files.pythonhosted.org/packages/58/f0/427018098906416f580e3cf1366d3b1abfb408a0652e9f31600c24a1903c/pydantic_settings-2.10.1-py3-none-any.whl", hash = "sha256:a60952460b99cf661dc25c29c0ef171721f98bfcb52ef8d9ea4c943d7c8cc796", size = 45235, upload-time = "2025-06-24T13:26:45.485Z" },
]

[[package]]
name = "pydash"
version = "8.0.5"
source = { registry = "https://pypi.org/simple" }
dependencies = [
    { name = "typing-extensions" },
]
sdist = { url = "https://files.pythonhosted.org/packages/2f/24/91c037f47e434172c2112d65c00c84d475a6715425e3315ba2cbb7a87e66/pydash-8.0.5.tar.gz", hash = "sha256:7cc44ebfe5d362f4f5f06c74c8684143c5ac481376b059ff02570705523f9e2e", size = 164861, upload-time = "2025-01-17T16:08:50.562Z" }
wheels = [
    { url = "https://files.pythonhosted.org/packages/2c/86/e74c978800131c657fc5145f2c1c63e0cea01a49b6216f729cf77a2e1edf/pydash-8.0.5-py3-none-any.whl", hash = "sha256:b2625f8981862e19911daa07f80ed47b315ce20d9b5eb57aaf97aaf570c3892f", size = 102077, upload-time = "2025-01-17T16:08:47.91Z" },
]

[[package]]
name = "pydeck"
version = "0.9.1"
source = { registry = "https://pypi.org/simple" }
dependencies = [
    { name = "jinja2" },
    { name = "numpy" },
]
sdist = { url = "https://files.pythonhosted.org/packages/a1/ca/40e14e196864a0f61a92abb14d09b3d3da98f94ccb03b49cf51688140dab/pydeck-0.9.1.tar.gz", hash = "sha256:f74475ae637951d63f2ee58326757f8d4f9cd9f2a457cf42950715003e2cb605", size = 3832240, upload-time = "2024-05-10T15:36:21.153Z" }
wheels = [
    { url = "https://files.pythonhosted.org/packages/ab/4c/b888e6cf58bd9db9c93f40d1c6be8283ff49d88919231afe93a6bcf61626/pydeck-0.9.1-py2.py3-none-any.whl", hash = "sha256:b3f75ba0d273fc917094fa61224f3f6076ca8752b93d46faf3bcfd9f9d59b038", size = 6900403, upload-time = "2024-05-10T15:36:17.36Z" },
]

[[package]]
name = "pygments"
version = "2.19.2"
source = { registry = "https://pypi.org/simple" }
sdist = { url = "https://files.pythonhosted.org/packages/b0/77/a5b8c569bf593b0140bde72ea885a803b82086995367bf2037de0159d924/pygments-2.19.2.tar.gz", hash = "sha256:636cb2477cec7f8952536970bc533bc43743542f70392ae026374600add5b887", size = 4968631, upload-time = "2025-06-21T13:39:12.283Z" }
wheels = [
    { url = "https://files.pythonhosted.org/packages/c7/21/705964c7812476f378728bdf590ca4b771ec72385c533964653c68e86bdc/pygments-2.19.2-py3-none-any.whl", hash = "sha256:86540386c03d588bb81d44bc3928634ff26449851e99741617ecb9037ee5ec0b", size = 1225217, upload-time = "2025-06-21T13:39:07.939Z" },
]

[[package]]
name = "pyjwt"
version = "2.10.1"
source = { registry = "https://pypi.org/simple" }
sdist = { url = "https://files.pythonhosted.org/packages/e7/46/bd74733ff231675599650d3e47f361794b22ef3e3770998dda30d3b63726/pyjwt-2.10.1.tar.gz", hash = "sha256:3cc5772eb20009233caf06e9d8a0577824723b44e6648ee0a2aedb6cf9381953", size = 87785, upload-time = "2024-11-28T03:43:29.933Z" }
wheels = [
    { url = "https://files.pythonhosted.org/packages/61/ad/689f02752eeec26aed679477e80e632ef1b682313be70793d798c1d5fc8f/PyJWT-2.10.1-py3-none-any.whl", hash = "sha256:dcdd193e30abefd5debf142f9adfcdd2b58004e644f25406ffaebd50bd98dacb", size = 22997, upload-time = "2024-11-28T03:43:27.893Z" },
]

[[package]]
name = "pymatgen"
version = "2025.6.14"
source = { registry = "https://pypi.org/simple" }
dependencies = [
    { name = "bibtexparser" },
    { name = "joblib" },
    { name = "matplotlib" },
    { name = "monty" },
    { name = "networkx" },
    { name = "numpy" },
    { name = "orjson" },
    { name = "palettable" },
    { name = "pandas" },
    { name = "plotly" },
    { name = "requests" },
    { name = "ruamel-yaml" },
    { name = "scipy" },
    { name = "spglib" },
    { name = "sympy" },
    { name = "tabulate" },
    { name = "tqdm" },
    { name = "uncertainties" },
]
wheels = [
    { url = "https://files.pythonhosted.org/packages/ea/61/b5cbf6cc77d57b12c278925d254b0cdabb80df51577e0734aa706c7133db/pymatgen-2025.6.14-cp312-cp312-macosx_10_13_x86_64.whl", hash = "sha256:1298d151c83d61fcf302c2c837f83c7edb91f2905c0fd24964f30eba17b75cee", size = 3692917, upload-time = "2025-06-14T22:20:55.161Z" },
    { url = "https://files.pythonhosted.org/packages/2a/5a/f0872673b30f12a4357cb723db9d67e37d2c559ea873f5c50da10aea05d0/pymatgen-2025.6.14-cp312-cp312-macosx_11_0_arm64.whl", hash = "sha256:fc5464c3ee7519dd1fe5c529e820da9683d5da51f7f86f2648680d280fe14d89", size = 3671184, upload-time = "2025-06-14T22:20:57.1Z" },
    { url = "https://files.pythonhosted.org/packages/de/f1/1650a762397d472ffcf152a61dbf9cb34912e41ed5d56091c7827f3a50fb/pymatgen-2025.6.14-cp312-cp312-manylinux_2_17_aarch64.manylinux2014_aarch64.whl", hash = "sha256:e97ad5e85374b31ccdbcef1b8455882b09805d952651db2806433ef811ebc4a9", size = 5055582, upload-time = "2025-06-14T22:20:59.235Z" },
    { url = "https://files.pythonhosted.org/packages/ee/9a/38d4d4eda74ae4ee447a921d10fe6e103e7664765013e4d95a305070062d/pymatgen-2025.6.14-cp312-cp312-manylinux_2_17_x86_64.manylinux2014_x86_64.whl", hash = "sha256:e551229a8167a8bee7ced312cc2824a199b61e4a50057fc1c41f37d6744124fc", size = 5079702, upload-time = "2025-06-14T22:21:01.207Z" },
    { url = "https://files.pythonhosted.org/packages/4f/aa/a461694539e8d7cf5fba575f1d66b67c0f817739e6526b006609c31c3844/pymatgen-2025.6.14-cp312-cp312-win32.whl", hash = "sha256:4f86997b1a941e25351308a39640e88c3d00b6923494095b4bec2ab319698ce8", size = 3622332, upload-time = "2025-06-14T22:21:02.752Z" },
    { url = "https://files.pythonhosted.org/packages/dd/a9/2aaf50be6b4282f7a780f095261f3cb79dbb16a4bba1e23510b747b38175/pymatgen-2025.6.14-cp312-cp312-win_amd64.whl", hash = "sha256:31971513ad00ac195556949c76a46a4349252cff22e015df8ca56d9b8bdb675b", size = 3664041, upload-time = "2025-06-14T22:21:04.694Z" },
]

[[package]]
name = "pymongo"
version = "4.10.1"
source = { registry = "https://pypi.org/simple" }
dependencies = [
    { name = "dnspython" },
]
sdist = { url = "https://files.pythonhosted.org/packages/1a/35/b62a3139f908c68b69aac6a6a3f8cc146869de0a7929b994600e2c587c77/pymongo-4.10.1.tar.gz", hash = "sha256:a9de02be53b6bb98efe0b9eda84ffa1ec027fcb23a2de62c4f941d9a2f2f3330", size = 1903902, upload-time = "2024-10-01T23:07:58.525Z" }
wheels = [
    { url = "https://files.pythonhosted.org/packages/10/d1/60ad99fe3f64d45e6c71ac0e3078e88d9b64112b1bae571fc3707344d6d1/pymongo-4.10.1-cp312-cp312-macosx_10_13_x86_64.whl", hash = "sha256:fbedc4617faa0edf423621bb0b3b8707836687161210d470e69a4184be9ca011", size = 943356, upload-time = "2024-10-01T23:06:50.9Z" },
    { url = "https://files.pythonhosted.org/packages/ca/9b/21d4c6b4ee9c1fa9691c68dc2a52565e0acb644b9e95148569b4736a4ebd/pymongo-4.10.1-cp312-cp312-macosx_11_0_arm64.whl", hash = "sha256:7bd26b2aec8ceeb95a5d948d5cc0f62b0eb6d66f3f4230705c1e3d3d2c04ec76", size = 943142, upload-time = "2024-10-01T23:06:52.146Z" },
    { url = "https://files.pythonhosted.org/packages/07/af/691b7454e219a8eb2d1641aecedd607e3a94b93650c2011ad8a8fd74ef9f/pymongo-4.10.1-cp312-cp312-manylinux_2_17_aarch64.manylinux2014_aarch64.whl", hash = "sha256:fb104c3c2a78d9d85571c8ac90ec4f95bca9b297c6eee5ada71fabf1129e1674", size = 1909129, upload-time = "2024-10-01T23:06:53.551Z" },
    { url = "https://files.pythonhosted.org/packages/0c/74/fd75d5ad4181d6e71ce0fca32404fb71b5046ac84d9a1a2f0862262dd032/pymongo-4.10.1-cp312-cp312-manylinux_2_17_ppc64le.manylinux2014_ppc64le.whl", hash = "sha256:4924355245a9c79f77b5cda2db36e0f75ece5faf9f84d16014c0a297f6d66786", size = 1987763, upload-time = "2024-10-01T23:06:55.304Z" },
    { url = "https://files.pythonhosted.org/packages/8a/56/6d3d0ef63c6d8cb98c7c653a3a2e617675f77a95f3853851d17a7664876a/pymongo-4.10.1-cp312-cp312-manylinux_2_17_s390x.manylinux2014_s390x.whl", hash = "sha256:11280809e5dacaef4971113f0b4ff4696ee94cfdb720019ff4fa4f9635138252", size = 1950821, upload-time = "2024-10-01T23:06:57.541Z" },
    { url = "https://files.pythonhosted.org/packages/70/ed/1603fa0c0e51444752c3fa91f16c3a97e6d92eb9fe5e553dae4f18df16f6/pymongo-4.10.1-cp312-cp312-manylinux_2_17_x86_64.manylinux2014_x86_64.whl", hash = "sha256:e5d55f2a82e5eb23795f724991cac2bffbb1c0f219c0ba3bf73a835f97f1bb2e", size = 1912247, upload-time = "2024-10-01T23:06:59.023Z" },
    { url = "https://files.pythonhosted.org/packages/c1/66/e98b2308971d45667cb8179d4d66deca47336c90663a7e0527589f1038b7/pymongo-4.10.1-cp312-cp312-manylinux_2_5_i686.manylinux1_i686.manylinux_2_17_i686.manylinux2014_i686.whl", hash = "sha256:e974ab16a60be71a8dfad4e5afccf8dd05d41c758060f5d5bda9a758605d9a5d", size = 1862230, upload-time = "2024-10-01T23:07:01.407Z" },
    { url = "https://files.pythonhosted.org/packages/6c/80/ba9b7ed212a5f8cf8ad7037ed5bbebc1c587fc09242108f153776e4a338b/pymongo-4.10.1-cp312-cp312-win32.whl", hash = "sha256:544890085d9641f271d4f7a47684450ed4a7344d6b72d5968bfae32203b1bb7c", size = 903045, upload-time = "2024-10-01T23:07:02.973Z" },
    { url = "https://files.pythonhosted.org/packages/76/8b/5afce891d78159912c43726fab32641e3f9718f14be40f978c148ea8db48/pymongo-4.10.1-cp312-cp312-win_amd64.whl", hash = "sha256:dcc07b1277e8b4bf4d7382ca133850e323b7ab048b8353af496d050671c7ac52", size = 926686, upload-time = "2024-10-01T23:07:04.403Z" },
]

[[package]]
name = "pynacl"
version = "1.5.0"
source = { registry = "https://pypi.org/simple" }
dependencies = [
    { name = "cffi" },
]
sdist = { url = "https://files.pythonhosted.org/packages/a7/22/27582568be639dfe22ddb3902225f91f2f17ceff88ce80e4db396c8986da/PyNaCl-1.5.0.tar.gz", hash = "sha256:8ac7448f09ab85811607bdd21ec2464495ac8b7c66d146bf545b0f08fb9220ba", size = 3392854, upload-time = "2022-01-07T22:05:41.134Z" }
wheels = [
    { url = "https://files.pythonhosted.org/packages/ce/75/0b8ede18506041c0bf23ac4d8e2971b4161cd6ce630b177d0a08eb0d8857/PyNaCl-1.5.0-cp36-abi3-macosx_10_10_universal2.whl", hash = "sha256:401002a4aaa07c9414132aaed7f6836ff98f59277a234704ff66878c2ee4a0d1", size = 349920, upload-time = "2022-01-07T22:05:49.156Z" },
    { url = "https://files.pythonhosted.org/packages/59/bb/fddf10acd09637327a97ef89d2a9d621328850a72f1fdc8c08bdf72e385f/PyNaCl-1.5.0-cp36-abi3-manylinux_2_17_aarch64.manylinux2014_aarch64.manylinux_2_24_aarch64.whl", hash = "sha256:52cb72a79269189d4e0dc537556f4740f7f0a9ec41c1322598799b0bdad4ef92", size = 601722, upload-time = "2022-01-07T22:05:50.989Z" },
    { url = "https://files.pythonhosted.org/packages/5d/70/87a065c37cca41a75f2ce113a5a2c2aa7533be648b184ade58971b5f7ccc/PyNaCl-1.5.0-cp36-abi3-manylinux_2_17_aarch64.manylinux2014_aarch64.whl", hash = "sha256:a36d4a9dda1f19ce6e03c9a784a2921a4b726b02e1c736600ca9c22029474394", size = 680087, upload-time = "2022-01-07T22:05:52.539Z" },
    { url = "https://files.pythonhosted.org/packages/ee/87/f1bb6a595f14a327e8285b9eb54d41fef76c585a0edef0a45f6fc95de125/PyNaCl-1.5.0-cp36-abi3-manylinux_2_17_x86_64.manylinux2014_x86_64.manylinux_2_24_x86_64.whl", hash = "sha256:0c84947a22519e013607c9be43706dd42513f9e6ae5d39d3613ca1e142fba44d", size = 856678, upload-time = "2022-01-07T22:05:54.251Z" },
    { url = "https://files.pythonhosted.org/packages/66/28/ca86676b69bf9f90e710571b67450508484388bfce09acf8a46f0b8c785f/PyNaCl-1.5.0-cp36-abi3-manylinux_2_17_x86_64.manylinux2014_x86_64.whl", hash = "sha256:06b8f6fa7f5de8d5d2f7573fe8c863c051225a27b61e6860fd047b1775807858", size = 1133660, upload-time = "2022-01-07T22:05:56.056Z" },
    { url = "https://files.pythonhosted.org/packages/3d/85/c262db650e86812585e2bc59e497a8f59948a005325a11bbbc9ecd3fe26b/PyNaCl-1.5.0-cp36-abi3-musllinux_1_1_aarch64.whl", hash = "sha256:a422368fc821589c228f4c49438a368831cb5bbc0eab5ebe1d7fac9dded6567b", size = 663824, upload-time = "2022-01-07T22:05:57.434Z" },
    { url = "https://files.pythonhosted.org/packages/fd/1a/cc308a884bd299b651f1633acb978e8596c71c33ca85e9dc9fa33a5399b9/PyNaCl-1.5.0-cp36-abi3-musllinux_1_1_x86_64.whl", hash = "sha256:61f642bf2378713e2c2e1de73444a3778e5f0a38be6fee0fe532fe30060282ff", size = 1117912, upload-time = "2022-01-07T22:05:58.665Z" },
    { url = "https://files.pythonhosted.org/packages/25/2d/b7df6ddb0c2a33afdb358f8af6ea3b8c4d1196ca45497dd37a56f0c122be/PyNaCl-1.5.0-cp36-abi3-win32.whl", hash = "sha256:e46dae94e34b085175f8abb3b0aaa7da40767865ac82c928eeb9e57e1ea8a543", size = 204624, upload-time = "2022-01-07T22:06:00.085Z" },
    { url = "https://files.pythonhosted.org/packages/5e/22/d3db169895faaf3e2eda892f005f433a62db2decbcfbc2f61e6517adfa87/PyNaCl-1.5.0-cp36-abi3-win_amd64.whl", hash = "sha256:20f42270d27e1b6a29f54032090b972d97f0a1b0948cc52392041ef7831fee93", size = 212141, upload-time = "2022-01-07T22:06:01.861Z" },
]

[[package]]
name = "pyparsing"
version = "3.2.3"
source = { registry = "https://pypi.org/simple" }
sdist = { url = "https://files.pythonhosted.org/packages/bb/22/f1129e69d94ffff626bdb5c835506b3a5b4f3d070f17ea295e12c2c6f60f/pyparsing-3.2.3.tar.gz", hash = "sha256:b9c13f1ab8b3b542f72e28f634bad4de758ab3ce4546e4301970ad6fa77c38be", size = 1088608, upload-time = "2025-03-25T05:01:28.114Z" }
wheels = [
    { url = "https://files.pythonhosted.org/packages/05/e7/df2285f3d08fee213f2d041540fa4fc9ca6c2d44cf36d3a035bf2a8d2bcc/pyparsing-3.2.3-py3-none-any.whl", hash = "sha256:a749938e02d6fd0b59b356ca504a24982314bb090c383e3cf201c95ef7e2bfcf", size = 111120, upload-time = "2025-03-25T05:01:24.908Z" },
]

[[package]]
name = "pypdf"
version = "6.0.0"
source = { registry = "https://pypi.org/simple" }
sdist = { url = "https://files.pythonhosted.org/packages/20/ac/a300a03c3b34967c050677ccb16e7a4b65607ee5df9d51e8b6d713de4098/pypdf-6.0.0.tar.gz", hash = "sha256:282a99d2cc94a84a3a3159f0d9358c0af53f85b4d28d76ea38b96e9e5ac2a08d", size = 5033827, upload-time = "2025-08-11T14:22:02.352Z" }
wheels = [
    { url = "https://files.pythonhosted.org/packages/2c/83/2cacc506eb322bb31b747bc06ccb82cc9aa03e19ee9c1245e538e49d52be/pypdf-6.0.0-py3-none-any.whl", hash = "sha256:56ea60100ce9f11fc3eec4f359da15e9aec3821b036c1f06d2b660d35683abb8", size = 310465, upload-time = "2025-08-11T14:22:00.481Z" },
]

[[package]]
name = "pytest"
version = "8.4.1"
source = { registry = "https://pypi.org/simple" }
dependencies = [
    { name = "colorama", marker = "sys_platform == 'win32'" },
    { name = "iniconfig" },
    { name = "packaging" },
    { name = "pluggy" },
    { name = "pygments" },
]
sdist = { url = "https://files.pythonhosted.org/packages/08/ba/45911d754e8eba3d5a841a5ce61a65a685ff1798421ac054f85aa8747dfb/pytest-8.4.1.tar.gz", hash = "sha256:7c67fd69174877359ed9371ec3af8a3d2b04741818c51e5e99cc1742251fa93c", size = 1517714, upload-time = "2025-06-18T05:48:06.109Z" }
wheels = [
    { url = "https://files.pythonhosted.org/packages/29/16/c8a903f4c4dffe7a12843191437d7cd8e32751d5de349d45d3fe69544e87/pytest-8.4.1-py3-none-any.whl", hash = "sha256:539c70ba6fcead8e78eebbf1115e8b589e7565830d7d006a8723f19ac8a0afb7", size = 365474, upload-time = "2025-06-18T05:48:03.955Z" },
]

[[package]]
name = "python-dateutil"
version = "2.9.0.post0"
source = { registry = "https://pypi.org/simple" }
dependencies = [
    { name = "six" },
]
sdist = { url = "https://files.pythonhosted.org/packages/66/c0/0c8b6ad9f17a802ee498c46e004a0eb49bc148f2fd230864601a86dcf6db/python-dateutil-2.9.0.post0.tar.gz", hash = "sha256:37dd54208da7e1cd875388217d5e00ebd4179249f90fb72437e91a35459a0ad3", size = 342432, upload-time = "2024-03-01T18:36:20.211Z" }
wheels = [
    { url = "https://files.pythonhosted.org/packages/ec/57/56b9bcc3c9c6a792fcbaf139543cee77261f3651ca9da0c93f5c1221264b/python_dateutil-2.9.0.post0-py2.py3-none-any.whl", hash = "sha256:a8b2bc7bffae282281c8140a97d3aa9c14da0b136dfe83f850eea9a5f7470427", size = 229892, upload-time = "2024-03-01T18:36:18.57Z" },
]

[[package]]
name = "python-dotenv"
version = "1.1.1"
source = { registry = "https://pypi.org/simple" }
sdist = { url = "https://files.pythonhosted.org/packages/f6/b0/4bc07ccd3572a2f9df7e6782f52b0c6c90dcbb803ac4a167702d7d0dfe1e/python_dotenv-1.1.1.tar.gz", hash = "sha256:a8a6399716257f45be6a007360200409fce5cda2661e3dec71d23dc15f6189ab", size = 41978, upload-time = "2025-06-24T04:21:07.341Z" }
wheels = [
    { url = "https://files.pythonhosted.org/packages/5f/ed/539768cf28c661b5b068d66d96a2f155c4971a5d55684a514c1a0e0dec2f/python_dotenv-1.1.1-py3-none-any.whl", hash = "sha256:31f23644fe2602f88ff55e1f5c79ba497e01224ee7737937930c448e4d0e24dc", size = 20556, upload-time = "2025-06-24T04:21:06.073Z" },
]

[[package]]
name = "python-multipart"
version = "0.0.20"
source = { registry = "https://pypi.org/simple" }
sdist = { url = "https://files.pythonhosted.org/packages/f3/87/f44d7c9f274c7ee665a29b885ec97089ec5dc034c7f3fafa03da9e39a09e/python_multipart-0.0.20.tar.gz", hash = "sha256:8dd0cab45b8e23064ae09147625994d090fa46f5b0d1e13af944c331a7fa9d13", size = 37158, upload-time = "2024-12-16T19:45:46.972Z" }
wheels = [
    { url = "https://files.pythonhosted.org/packages/45/58/38b5afbc1a800eeea951b9285d3912613f2603bdf897a4ab0f4bd7f405fc/python_multipart-0.0.20-py3-none-any.whl", hash = "sha256:8a62d3a8335e06589fe01f2a3e178cdcc632f3fbe0d492ad9ee0ec35aab1f104", size = 24546, upload-time = "2024-12-16T19:45:44.423Z" },
]

[[package]]
name = "pytz"
version = "2025.2"
source = { registry = "https://pypi.org/simple" }
sdist = { url = "https://files.pythonhosted.org/packages/f8/bf/abbd3cdfb8fbc7fb3d4d38d320f2441b1e7cbe29be4f23797b4a2b5d8aac/pytz-2025.2.tar.gz", hash = "sha256:360b9e3dbb49a209c21ad61809c7fb453643e048b38924c765813546746e81c3", size = 320884, upload-time = "2025-03-25T02:25:00.538Z" }
wheels = [
    { url = "https://files.pythonhosted.org/packages/81/c4/34e93fe5f5429d7570ec1fa436f1986fb1f00c3e0f43a589fe2bbcd22c3f/pytz-2025.2-py2.py3-none-any.whl", hash = "sha256:5ddf76296dd8c44c26eb8f4b6f35488f3ccbf6fbbd7adee0b7262d43f0ec2f00", size = 509225, upload-time = "2025-03-25T02:24:58.468Z" },
]

[[package]]
name = "pywin32"
version = "311"
source = { registry = "https://pypi.org/simple" }
wheels = [
    { url = "https://files.pythonhosted.org/packages/e7/ab/01ea1943d4eba0f850c3c61e78e8dd59757ff815ff3ccd0a84de5f541f42/pywin32-311-cp312-cp312-win32.whl", hash = "sha256:750ec6e621af2b948540032557b10a2d43b0cee2ae9758c54154d711cc852d31", size = 8706543, upload-time = "2025-07-14T20:13:20.765Z" },
    { url = "https://files.pythonhosted.org/packages/d1/a8/a0e8d07d4d051ec7502cd58b291ec98dcc0c3fff027caad0470b72cfcc2f/pywin32-311-cp312-cp312-win_amd64.whl", hash = "sha256:b8c095edad5c211ff31c05223658e71bf7116daa0ecf3ad85f3201ea3190d067", size = 9495040, upload-time = "2025-07-14T20:13:22.543Z" },
    { url = "https://files.pythonhosted.org/packages/ba/3a/2ae996277b4b50f17d61f0603efd8253cb2d79cc7ae159468007b586396d/pywin32-311-cp312-cp312-win_arm64.whl", hash = "sha256:e286f46a9a39c4a18b319c28f59b61de793654af2f395c102b4f819e584b5852", size = 8710102, upload-time = "2025-07-14T20:13:24.682Z" },
]

[[package]]
name = "pyyaml"
version = "6.0.2"
source = { registry = "https://pypi.org/simple" }
sdist = { url = "https://files.pythonhosted.org/packages/54/ed/79a089b6be93607fa5cdaedf301d7dfb23af5f25c398d5ead2525b063e17/pyyaml-6.0.2.tar.gz", hash = "sha256:d584d9ec91ad65861cc08d42e834324ef890a082e591037abe114850ff7bbc3e", size = 130631, upload-time = "2024-08-06T20:33:50.674Z" }
wheels = [
    { url = "https://files.pythonhosted.org/packages/86/0c/c581167fc46d6d6d7ddcfb8c843a4de25bdd27e4466938109ca68492292c/PyYAML-6.0.2-cp312-cp312-macosx_10_9_x86_64.whl", hash = "sha256:c70c95198c015b85feafc136515252a261a84561b7b1d51e3384e0655ddf25ab", size = 183873, upload-time = "2024-08-06T20:32:25.131Z" },
    { url = "https://files.pythonhosted.org/packages/a8/0c/38374f5bb272c051e2a69281d71cba6fdb983413e6758b84482905e29a5d/PyYAML-6.0.2-cp312-cp312-macosx_11_0_arm64.whl", hash = "sha256:ce826d6ef20b1bc864f0a68340c8b3287705cae2f8b4b1d932177dcc76721725", size = 173302, upload-time = "2024-08-06T20:32:26.511Z" },
    { url = "https://files.pythonhosted.org/packages/c3/93/9916574aa8c00aa06bbac729972eb1071d002b8e158bd0e83a3b9a20a1f7/PyYAML-6.0.2-cp312-cp312-manylinux_2_17_aarch64.manylinux2014_aarch64.whl", hash = "sha256:1f71ea527786de97d1a0cc0eacd1defc0985dcf6b3f17bb77dcfc8c34bec4dc5", size = 739154, upload-time = "2024-08-06T20:32:28.363Z" },
    { url = "https://files.pythonhosted.org/packages/95/0f/b8938f1cbd09739c6da569d172531567dbcc9789e0029aa070856f123984/PyYAML-6.0.2-cp312-cp312-manylinux_2_17_s390x.manylinux2014_s390x.whl", hash = "sha256:9b22676e8097e9e22e36d6b7bda33190d0d400f345f23d4065d48f4ca7ae0425", size = 766223, upload-time = "2024-08-06T20:32:30.058Z" },
    { url = "https://files.pythonhosted.org/packages/b9/2b/614b4752f2e127db5cc206abc23a8c19678e92b23c3db30fc86ab731d3bd/PyYAML-6.0.2-cp312-cp312-manylinux_2_17_x86_64.manylinux2014_x86_64.whl", hash = "sha256:80bab7bfc629882493af4aa31a4cfa43a4c57c83813253626916b8c7ada83476", size = 767542, upload-time = "2024-08-06T20:32:31.881Z" },
    { url = "https://files.pythonhosted.org/packages/d4/00/dd137d5bcc7efea1836d6264f049359861cf548469d18da90cd8216cf05f/PyYAML-6.0.2-cp312-cp312-musllinux_1_1_aarch64.whl", hash = "sha256:0833f8694549e586547b576dcfaba4a6b55b9e96098b36cdc7ebefe667dfed48", size = 731164, upload-time = "2024-08-06T20:32:37.083Z" },
    { url = "https://files.pythonhosted.org/packages/c9/1f/4f998c900485e5c0ef43838363ba4a9723ac0ad73a9dc42068b12aaba4e4/PyYAML-6.0.2-cp312-cp312-musllinux_1_1_x86_64.whl", hash = "sha256:8b9c7197f7cb2738065c481a0461e50ad02f18c78cd75775628afb4d7137fb3b", size = 756611, upload-time = "2024-08-06T20:32:38.898Z" },
    { url = "https://files.pythonhosted.org/packages/df/d1/f5a275fdb252768b7a11ec63585bc38d0e87c9e05668a139fea92b80634c/PyYAML-6.0.2-cp312-cp312-win32.whl", hash = "sha256:ef6107725bd54b262d6dedcc2af448a266975032bc85ef0172c5f059da6325b4", size = 140591, upload-time = "2024-08-06T20:32:40.241Z" },
    { url = "https://files.pythonhosted.org/packages/0c/e8/4f648c598b17c3d06e8753d7d13d57542b30d56e6c2dedf9c331ae56312e/PyYAML-6.0.2-cp312-cp312-win_amd64.whl", hash = "sha256:7e7401d0de89a9a855c839bc697c079a4af81cf878373abd7dc625847d25cbd8", size = 156338, upload-time = "2024-08-06T20:32:41.93Z" },
]

[[package]]
name = "pyzmq"
version = "27.0.0"
source = { registry = "https://pypi.org/simple" }
dependencies = [
    { name = "cffi", marker = "implementation_name == 'pypy'" },
]
sdist = { url = "https://files.pythonhosted.org/packages/f1/06/50a4e9648b3e8b992bef8eb632e457307553a89d294103213cfd47b3da69/pyzmq-27.0.0.tar.gz", hash = "sha256:b1f08eeb9ce1510e6939b6e5dcd46a17765e2333daae78ecf4606808442e52cf", size = 280478, upload-time = "2025-06-13T14:09:07.087Z" }
wheels = [
    { url = "https://files.pythonhosted.org/packages/93/a7/9ad68f55b8834ede477842214feba6a4c786d936c022a67625497aacf61d/pyzmq-27.0.0-cp312-abi3-macosx_10_15_universal2.whl", hash = "sha256:cbabc59dcfaac66655c040dfcb8118f133fb5dde185e5fc152628354c1598e52", size = 1305438, upload-time = "2025-06-13T14:07:31.676Z" },
    { url = "https://files.pythonhosted.org/packages/ba/ee/26aa0f98665a22bc90ebe12dced1de5f3eaca05363b717f6fb229b3421b3/pyzmq-27.0.0-cp312-abi3-manylinux2014_i686.manylinux_2_17_i686.whl", hash = "sha256:cb0ac5179cba4b2f94f1aa208fbb77b62c4c9bf24dd446278b8b602cf85fcda3", size = 895095, upload-time = "2025-06-13T14:07:33.104Z" },
    { url = "https://files.pythonhosted.org/packages/cf/85/c57e7ab216ecd8aa4cc7e3b83b06cc4e9cf45c87b0afc095f10cd5ce87c1/pyzmq-27.0.0-cp312-abi3-manylinux_2_27_aarch64.manylinux_2_28_aarch64.whl", hash = "sha256:53a48f0228eab6cbf69fde3aa3c03cbe04e50e623ef92ae395fce47ef8a76152", size = 651826, upload-time = "2025-06-13T14:07:34.831Z" },
    { url = "https://files.pythonhosted.org/packages/69/9a/9ea7e230feda9400fb0ae0d61d7d6ddda635e718d941c44eeab22a179d34/pyzmq-27.0.0-cp312-abi3-manylinux_2_27_x86_64.manylinux_2_28_x86_64.whl", hash = "sha256:111db5f395e09f7e775f759d598f43cb815fc58e0147623c4816486e1a39dc22", size = 839750, upload-time = "2025-06-13T14:07:36.553Z" },
    { url = "https://files.pythonhosted.org/packages/08/66/4cebfbe71f3dfbd417011daca267539f62ed0fbc68105357b68bbb1a25b7/pyzmq-27.0.0-cp312-abi3-musllinux_1_2_aarch64.whl", hash = "sha256:c8878011653dcdc27cc2c57e04ff96f0471e797f5c19ac3d7813a245bcb24371", size = 1641357, upload-time = "2025-06-13T14:07:38.21Z" },
    { url = "https://files.pythonhosted.org/packages/ac/f6/b0f62578c08d2471c791287149cb8c2aaea414ae98c6e995c7dbe008adfb/pyzmq-27.0.0-cp312-abi3-musllinux_1_2_i686.whl", hash = "sha256:c0ed2c1f335ba55b5fdc964622254917d6b782311c50e138863eda409fbb3b6d", size = 2020281, upload-time = "2025-06-13T14:07:39.599Z" },
    { url = "https://files.pythonhosted.org/packages/37/b9/4f670b15c7498495da9159edc374ec09c88a86d9cd5a47d892f69df23450/pyzmq-27.0.0-cp312-abi3-musllinux_1_2_x86_64.whl", hash = "sha256:e918d70862d4cfd4b1c187310015646a14e1f5917922ab45b29f28f345eeb6be", size = 1877110, upload-time = "2025-06-13T14:07:41.027Z" },
    { url = "https://files.pythonhosted.org/packages/66/31/9dee25c226295b740609f0d46db2fe972b23b6f5cf786360980524a3ba92/pyzmq-27.0.0-cp312-abi3-win32.whl", hash = "sha256:88b4e43cab04c3c0f0d55df3b1eef62df2b629a1a369b5289a58f6fa8b07c4f4", size = 559297, upload-time = "2025-06-13T14:07:42.533Z" },
    { url = "https://files.pythonhosted.org/packages/9b/12/52da5509800f7ff2d287b2f2b4e636e7ea0f001181cba6964ff6c1537778/pyzmq-27.0.0-cp312-abi3-win_amd64.whl", hash = "sha256:dce4199bf5f648a902ce37e7b3afa286f305cd2ef7a8b6ec907470ccb6c8b371", size = 619203, upload-time = "2025-06-13T14:07:43.843Z" },
    { url = "https://files.pythonhosted.org/packages/93/6d/7f2e53b19d1edb1eb4f09ec7c3a1f945ca0aac272099eab757d15699202b/pyzmq-27.0.0-cp312-abi3-win_arm64.whl", hash = "sha256:56e46bbb85d52c1072b3f809cc1ce77251d560bc036d3a312b96db1afe76db2e", size = 551927, upload-time = "2025-06-13T14:07:45.51Z" },
]

[[package]]
name = "referencing"
version = "0.36.2"
source = { registry = "https://pypi.org/simple" }
dependencies = [
    { name = "attrs" },
    { name = "rpds-py" },
    { name = "typing-extensions" },
]
sdist = { url = "https://files.pythonhosted.org/packages/2f/db/98b5c277be99dd18bfd91dd04e1b759cad18d1a338188c936e92f921c7e2/referencing-0.36.2.tar.gz", hash = "sha256:df2e89862cd09deabbdba16944cc3f10feb6b3e6f18e902f7cc25609a34775aa", size = 74744, upload-time = "2025-01-25T08:48:16.138Z" }
wheels = [
    { url = "https://files.pythonhosted.org/packages/c1/b1/3baf80dc6d2b7bc27a95a67752d0208e410351e3feb4eb78de5f77454d8d/referencing-0.36.2-py3-none-any.whl", hash = "sha256:e8699adbbf8b5c7de96d8ffa0eb5c158b3beafce084968e2ea8bb08c6794dcd0", size = 26775, upload-time = "2025-01-25T08:48:14.241Z" },
]

[[package]]
name = "regex"
version = "2025.7.34"
source = { registry = "https://pypi.org/simple" }
sdist = { url = "https://files.pythonhosted.org/packages/0b/de/e13fa6dc61d78b30ba47481f99933a3b49a57779d625c392d8036770a60d/regex-2025.7.34.tar.gz", hash = "sha256:9ead9765217afd04a86822dfcd4ed2747dfe426e887da413b15ff0ac2457e21a", size = 400714, upload-time = "2025-07-31T00:21:16.262Z" }
wheels = [
    { url = "https://files.pythonhosted.org/packages/ff/f0/31d62596c75a33f979317658e8d261574785c6cd8672c06741ce2e2e2070/regex-2025.7.34-cp312-cp312-macosx_10_13_universal2.whl", hash = "sha256:7f7211a746aced993bef487de69307a38c5ddd79257d7be83f7b202cb59ddb50", size = 485492, upload-time = "2025-07-31T00:19:35.57Z" },
    { url = "https://files.pythonhosted.org/packages/d8/16/b818d223f1c9758c3434be89aa1a01aae798e0e0df36c1f143d1963dd1ee/regex-2025.7.34-cp312-cp312-macosx_10_13_x86_64.whl", hash = "sha256:fb31080f2bd0681484b275461b202b5ad182f52c9ec606052020fe13eb13a72f", size = 290000, upload-time = "2025-07-31T00:19:37.175Z" },
    { url = "https://files.pythonhosted.org/packages/cd/70/69506d53397b4bd6954061bae75677ad34deb7f6ca3ba199660d6f728ff5/regex-2025.7.34-cp312-cp312-macosx_11_0_arm64.whl", hash = "sha256:0200a5150c4cf61e407038f4b4d5cdad13e86345dac29ff9dab3d75d905cf130", size = 286072, upload-time = "2025-07-31T00:19:38.612Z" },
    { url = "https://files.pythonhosted.org/packages/b0/73/536a216d5f66084fb577bb0543b5cb7de3272eb70a157f0c3a542f1c2551/regex-2025.7.34-cp312-cp312-manylinux2014_aarch64.manylinux_2_17_aarch64.manylinux_2_28_aarch64.whl", hash = "sha256:739a74970e736df0773788377969c9fea3876c2fc13d0563f98e5503e5185f46", size = 797341, upload-time = "2025-07-31T00:19:40.119Z" },
    { url = "https://files.pythonhosted.org/packages/26/af/733f8168449e56e8f404bb807ea7189f59507cbea1b67a7bbcd92f8bf844/regex-2025.7.34-cp312-cp312-manylinux2014_ppc64le.manylinux_2_17_ppc64le.manylinux_2_28_ppc64le.whl", hash = "sha256:4fef81b2f7ea6a2029161ed6dea9ae13834c28eb5a95b8771828194a026621e4", size = 862556, upload-time = "2025-07-31T00:19:41.556Z" },
    { url = "https://files.pythonhosted.org/packages/19/dd/59c464d58c06c4f7d87de4ab1f590e430821345a40c5d345d449a636d15f/regex-2025.7.34-cp312-cp312-manylinux2014_s390x.manylinux_2_17_s390x.manylinux_2_28_s390x.whl", hash = "sha256:ea74cf81fe61a7e9d77989050d0089a927ab758c29dac4e8e1b6c06fccf3ebf0", size = 910762, upload-time = "2025-07-31T00:19:43Z" },
    { url = "https://files.pythonhosted.org/packages/37/a8/b05ccf33ceca0815a1e253693b2c86544932ebcc0049c16b0fbdf18b688b/regex-2025.7.34-cp312-cp312-manylinux2014_x86_64.manylinux_2_17_x86_64.manylinux_2_28_x86_64.whl", hash = "sha256:e4636a7f3b65a5f340ed9ddf53585c42e3ff37101d383ed321bfe5660481744b", size = 801892, upload-time = "2025-07-31T00:19:44.645Z" },
    { url = "https://files.pythonhosted.org/packages/5f/9a/b993cb2e634cc22810afd1652dba0cae156c40d4864285ff486c73cd1996/regex-2025.7.34-cp312-cp312-musllinux_1_2_aarch64.whl", hash = "sha256:6cef962d7834437fe8d3da6f9bfc6f93f20f218266dcefec0560ed7765f5fe01", size = 786551, upload-time = "2025-07-31T00:19:46.127Z" },
    { url = "https://files.pythonhosted.org/packages/2d/79/7849d67910a0de4e26834b5bb816e028e35473f3d7ae563552ea04f58ca2/regex-2025.7.34-cp312-cp312-musllinux_1_2_ppc64le.whl", hash = "sha256:cbe1698e5b80298dbce8df4d8d1182279fbdaf1044e864cbc9d53c20e4a2be77", size = 856457, upload-time = "2025-07-31T00:19:47.562Z" },
    { url = "https://files.pythonhosted.org/packages/91/c6/de516bc082524b27e45cb4f54e28bd800c01efb26d15646a65b87b13a91e/regex-2025.7.34-cp312-cp312-musllinux_1_2_s390x.whl", hash = "sha256:32b9f9bcf0f605eb094b08e8da72e44badabb63dde6b83bd530580b488d1c6da", size = 848902, upload-time = "2025-07-31T00:19:49.312Z" },
    { url = "https://files.pythonhosted.org/packages/7d/22/519ff8ba15f732db099b126f039586bd372da6cd4efb810d5d66a5daeda1/regex-2025.7.34-cp312-cp312-musllinux_1_2_x86_64.whl", hash = "sha256:524c868ba527eab4e8744a9287809579f54ae8c62fbf07d62aacd89f6026b282", size = 788038, upload-time = "2025-07-31T00:19:50.794Z" },
    { url = "https://files.pythonhosted.org/packages/3f/7d/aabb467d8f57d8149895d133c88eb809a1a6a0fe262c1d508eb9dfabb6f9/regex-2025.7.34-cp312-cp312-win32.whl", hash = "sha256:d600e58ee6d036081c89696d2bdd55d507498a7180df2e19945c6642fac59588", size = 264417, upload-time = "2025-07-31T00:19:52.292Z" },
    { url = "https://files.pythonhosted.org/packages/3b/39/bd922b55a4fc5ad5c13753274e5b536f5b06ec8eb9747675668491c7ab7a/regex-2025.7.34-cp312-cp312-win_amd64.whl", hash = "sha256:9a9ab52a466a9b4b91564437b36417b76033e8778e5af8f36be835d8cb370d62", size = 275387, upload-time = "2025-07-31T00:19:53.593Z" },
    { url = "https://files.pythonhosted.org/packages/f7/3c/c61d2fdcecb754a40475a3d1ef9a000911d3e3fc75c096acf44b0dfb786a/regex-2025.7.34-cp312-cp312-win_arm64.whl", hash = "sha256:c83aec91af9c6fbf7c743274fd952272403ad9a9db05fe9bfc9df8d12b45f176", size = 268482, upload-time = "2025-07-31T00:19:55.183Z" },
]

[[package]]
name = "requests"
version = "2.32.4"
source = { registry = "https://pypi.org/simple" }
dependencies = [
    { name = "certifi" },
    { name = "charset-normalizer" },
    { name = "idna" },
    { name = "urllib3" },
]
sdist = { url = "https://files.pythonhosted.org/packages/e1/0a/929373653770d8a0d7ea76c37de6e41f11eb07559b103b1c02cafb3f7cf8/requests-2.32.4.tar.gz", hash = "sha256:27d0316682c8a29834d3264820024b62a36942083d52caf2f14c0591336d3422", size = 135258, upload-time = "2025-06-09T16:43:07.34Z" }
wheels = [
    { url = "https://files.pythonhosted.org/packages/7c/e4/56027c4a6b4ae70ca9de302488c5ca95ad4a39e190093d6c1a8ace08341b/requests-2.32.4-py3-none-any.whl", hash = "sha256:27babd3cda2a6d50b30443204ee89830707d396671944c998b5975b031ac2b2c", size = 64847, upload-time = "2025-06-09T16:43:05.728Z" },
]

[[package]]
name = "requests-oauthlib"
version = "2.0.0"
source = { registry = "https://pypi.org/simple" }
dependencies = [
    { name = "oauthlib" },
    { name = "requests" },
]
sdist = { url = "https://files.pythonhosted.org/packages/42/f2/05f29bc3913aea15eb670be136045bf5c5bbf4b99ecb839da9b422bb2c85/requests-oauthlib-2.0.0.tar.gz", hash = "sha256:b3dffaebd884d8cd778494369603a9e7b58d29111bf6b41bdc2dcd87203af4e9", size = 55650, upload-time = "2024-03-22T20:32:29.939Z" }
wheels = [
    { url = "https://files.pythonhosted.org/packages/3b/5d/63d4ae3b9daea098d5d6f5da83984853c1bbacd5dc826764b249fe119d24/requests_oauthlib-2.0.0-py2.py3-none-any.whl", hash = "sha256:7dd8a5c40426b779b0868c404bdef9768deccf22749cde15852df527e6269b36", size = 24179, upload-time = "2024-03-22T20:32:28.055Z" },
]

[[package]]
name = "requests-toolbelt"
version = "1.0.0"
source = { registry = "https://pypi.org/simple" }
dependencies = [
    { name = "requests" },
]
sdist = { url = "https://files.pythonhosted.org/packages/f3/61/d7545dafb7ac2230c70d38d31cbfe4cc64f7144dc41f6e4e4b78ecd9f5bb/requests-toolbelt-1.0.0.tar.gz", hash = "sha256:7681a0a3d047012b5bdc0ee37d7f8f07ebe76ab08caeccfc3921ce23c88d5bc6", size = 206888, upload-time = "2023-05-01T04:11:33.229Z" }
wheels = [
    { url = "https://files.pythonhosted.org/packages/3f/51/d4db610ef29373b879047326cbf6fa98b6c1969d6f6dc423279de2b1be2c/requests_toolbelt-1.0.0-py2.py3-none-any.whl", hash = "sha256:cccfdd665f0a24fcf4726e690f65639d272bb0637b9b92dfd91a5568ccf6bd06", size = 54481, upload-time = "2023-05-01T04:11:28.427Z" },
]

[[package]]
name = "rpds-py"
version = "0.26.0"
source = { registry = "https://pypi.org/simple" }
sdist = { url = "https://files.pythonhosted.org/packages/a5/aa/4456d84bbb54adc6a916fb10c9b374f78ac840337644e4a5eda229c81275/rpds_py-0.26.0.tar.gz", hash = "sha256:20dae58a859b0906f0685642e591056f1e787f3a8b39c8e8749a45dc7d26bdb0", size = 27385, upload-time = "2025-07-01T15:57:13.958Z" }
wheels = [
    { url = "https://files.pythonhosted.org/packages/ea/86/90eb87c6f87085868bd077c7a9938006eb1ce19ed4d06944a90d3560fce2/rpds_py-0.26.0-cp312-cp312-macosx_10_12_x86_64.whl", hash = "sha256:894514d47e012e794f1350f076c427d2347ebf82f9b958d554d12819849a369d", size = 363933, upload-time = "2025-07-01T15:54:15.734Z" },
    { url = "https://files.pythonhosted.org/packages/63/78/4469f24d34636242c924626082b9586f064ada0b5dbb1e9d096ee7a8e0c6/rpds_py-0.26.0-cp312-cp312-macosx_11_0_arm64.whl", hash = "sha256:fc921b96fa95a097add244da36a1d9e4f3039160d1d30f1b35837bf108c21136", size = 350447, upload-time = "2025-07-01T15:54:16.922Z" },
    { url = "https://files.pythonhosted.org/packages/ad/91/c448ed45efdfdade82348d5e7995e15612754826ea640afc20915119734f/rpds_py-0.26.0-cp312-cp312-manylinux_2_17_aarch64.manylinux2014_aarch64.whl", hash = "sha256:3e1157659470aa42a75448b6e943c895be8c70531c43cb78b9ba990778955582", size = 384711, upload-time = "2025-07-01T15:54:18.101Z" },
    { url = "https://files.pythonhosted.org/packages/ec/43/e5c86fef4be7f49828bdd4ecc8931f0287b1152c0bb0163049b3218740e7/rpds_py-0.26.0-cp312-cp312-manylinux_2_17_armv7l.manylinux2014_armv7l.whl", hash = "sha256:521ccf56f45bb3a791182dc6b88ae5f8fa079dd705ee42138c76deb1238e554e", size = 400865, upload-time = "2025-07-01T15:54:19.295Z" },
    { url = "https://files.pythonhosted.org/packages/55/34/e00f726a4d44f22d5c5fe2e5ddd3ac3d7fd3f74a175607781fbdd06fe375/rpds_py-0.26.0-cp312-cp312-manylinux_2_17_ppc64le.manylinux2014_ppc64le.whl", hash = "sha256:9def736773fd56b305c0eef698be5192c77bfa30d55a0e5885f80126c4831a15", size = 517763, upload-time = "2025-07-01T15:54:20.858Z" },
    { url = "https://files.pythonhosted.org/packages/52/1c/52dc20c31b147af724b16104500fba13e60123ea0334beba7b40e33354b4/rpds_py-0.26.0-cp312-cp312-manylinux_2_17_s390x.manylinux2014_s390x.whl", hash = "sha256:cdad4ea3b4513b475e027be79e5a0ceac8ee1c113a1a11e5edc3c30c29f964d8", size = 406651, upload-time = "2025-07-01T15:54:22.508Z" },
    { url = "https://files.pythonhosted.org/packages/2e/77/87d7bfabfc4e821caa35481a2ff6ae0b73e6a391bb6b343db2c91c2b9844/rpds_py-0.26.0-cp312-cp312-manylinux_2_17_x86_64.manylinux2014_x86_64.whl", hash = "sha256:82b165b07f416bdccf5c84546a484cc8f15137ca38325403864bfdf2b5b72f6a", size = 386079, upload-time = "2025-07-01T15:54:23.987Z" },
    { url = "https://files.pythonhosted.org/packages/e3/d4/7f2200c2d3ee145b65b3cddc4310d51f7da6a26634f3ac87125fd789152a/rpds_py-0.26.0-cp312-cp312-manylinux_2_5_i686.manylinux1_i686.whl", hash = "sha256:d04cab0a54b9dba4d278fe955a1390da3cf71f57feb78ddc7cb67cbe0bd30323", size = 421379, upload-time = "2025-07-01T15:54:25.073Z" },
    { url = "https://files.pythonhosted.org/packages/ae/13/9fdd428b9c820869924ab62236b8688b122baa22d23efdd1c566938a39ba/rpds_py-0.26.0-cp312-cp312-musllinux_1_2_aarch64.whl", hash = "sha256:79061ba1a11b6a12743a2b0f72a46aa2758613d454aa6ba4f5a265cc48850158", size = 562033, upload-time = "2025-07-01T15:54:26.225Z" },
    { url = "https://files.pythonhosted.org/packages/f3/e1/b69686c3bcbe775abac3a4c1c30a164a2076d28df7926041f6c0eb5e8d28/rpds_py-0.26.0-cp312-cp312-musllinux_1_2_i686.whl", hash = "sha256:f405c93675d8d4c5ac87364bb38d06c988e11028a64b52a47158a355079661f3", size = 591639, upload-time = "2025-07-01T15:54:27.424Z" },
    { url = "https://files.pythonhosted.org/packages/5c/c9/1e3d8c8863c84a90197ac577bbc3d796a92502124c27092413426f670990/rpds_py-0.26.0-cp312-cp312-musllinux_1_2_x86_64.whl", hash = "sha256:dafd4c44b74aa4bed4b250f1aed165b8ef5de743bcca3b88fc9619b6087093d2", size = 557105, upload-time = "2025-07-01T15:54:29.93Z" },
    { url = "https://files.pythonhosted.org/packages/9f/c5/90c569649057622959f6dcc40f7b516539608a414dfd54b8d77e3b201ac0/rpds_py-0.26.0-cp312-cp312-win32.whl", hash = "sha256:3da5852aad63fa0c6f836f3359647870e21ea96cf433eb393ffa45263a170d44", size = 223272, upload-time = "2025-07-01T15:54:31.128Z" },
    { url = "https://files.pythonhosted.org/packages/7d/16/19f5d9f2a556cfed454eebe4d354c38d51c20f3db69e7b4ce6cff904905d/rpds_py-0.26.0-cp312-cp312-win_amd64.whl", hash = "sha256:cf47cfdabc2194a669dcf7a8dbba62e37a04c5041d2125fae0233b720da6f05c", size = 234995, upload-time = "2025-07-01T15:54:32.195Z" },
    { url = "https://files.pythonhosted.org/packages/83/f0/7935e40b529c0e752dfaa7880224771b51175fce08b41ab4a92eb2fbdc7f/rpds_py-0.26.0-cp312-cp312-win_arm64.whl", hash = "sha256:20ab1ae4fa534f73647aad289003f1104092890849e0266271351922ed5574f8", size = 223198, upload-time = "2025-07-01T15:54:33.271Z" },
]

[[package]]
name = "rsa"
version = "4.9.1"
source = { registry = "https://pypi.org/simple" }
dependencies = [
    { name = "pyasn1" },
]
sdist = { url = "https://files.pythonhosted.org/packages/da/8a/22b7beea3ee0d44b1916c0c1cb0ee3af23b700b6da9f04991899d0c555d4/rsa-4.9.1.tar.gz", hash = "sha256:e7bdbfdb5497da4c07dfd35530e1a902659db6ff241e39d9953cad06ebd0ae75", size = 29034, upload-time = "2025-04-16T09:51:18.218Z" }
wheels = [
    { url = "https://files.pythonhosted.org/packages/64/8d/0133e4eb4beed9e425d9a98ed6e081a55d195481b7632472be1af08d2f6b/rsa-4.9.1-py3-none-any.whl", hash = "sha256:68635866661c6836b8d39430f97a996acbd61bfa49406748ea243539fe239762", size = 34696, upload-time = "2025-04-16T09:51:17.142Z" },
]

[[package]]
name = "ruamel-yaml"
version = "0.18.14"
source = { registry = "https://pypi.org/simple" }
dependencies = [
    { name = "ruamel-yaml-clib", marker = "platform_python_implementation == 'CPython'" },
]
sdist = { url = "https://files.pythonhosted.org/packages/39/87/6da0df742a4684263261c253f00edd5829e6aca970fff69e75028cccc547/ruamel.yaml-0.18.14.tar.gz", hash = "sha256:7227b76aaec364df15936730efbf7d72b30c0b79b1d578bbb8e3dcb2d81f52b7", size = 145511, upload-time = "2025-06-09T08:51:09.828Z" }
wheels = [
    { url = "https://files.pythonhosted.org/packages/af/6d/6fe4805235e193aad4aaf979160dd1f3c487c57d48b810c816e6e842171b/ruamel.yaml-0.18.14-py3-none-any.whl", hash = "sha256:710ff198bb53da66718c7db27eec4fbcc9aa6ca7204e4c1df2f282b6fe5eb6b2", size = 118570, upload-time = "2025-06-09T08:51:06.348Z" },
]

[[package]]
name = "ruamel-yaml-clib"
version = "0.2.12"
source = { registry = "https://pypi.org/simple" }
sdist = { url = "https://files.pythonhosted.org/packages/20/84/80203abff8ea4993a87d823a5f632e4d92831ef75d404c9fc78d0176d2b5/ruamel.yaml.clib-0.2.12.tar.gz", hash = "sha256:6c8fbb13ec503f99a91901ab46e0b07ae7941cd527393187039aec586fdfd36f", size = 225315, upload-time = "2024-10-20T10:10:56.22Z" }
wheels = [
    { url = "https://files.pythonhosted.org/packages/48/41/e7a405afbdc26af961678474a55373e1b323605a4f5e2ddd4a80ea80f628/ruamel.yaml.clib-0.2.12-cp312-cp312-macosx_14_0_arm64.whl", hash = "sha256:20b0f8dc160ba83b6dcc0e256846e1a02d044e13f7ea74a3d1d56ede4e48c632", size = 133433, upload-time = "2024-10-20T10:12:55.657Z" },
    { url = "https://files.pythonhosted.org/packages/ec/b0/b850385604334c2ce90e3ee1013bd911aedf058a934905863a6ea95e9eb4/ruamel.yaml.clib-0.2.12-cp312-cp312-manylinux2014_aarch64.whl", hash = "sha256:943f32bc9dedb3abff9879edc134901df92cfce2c3d5c9348f172f62eb2d771d", size = 647362, upload-time = "2024-10-20T10:12:57.155Z" },
    { url = "https://files.pythonhosted.org/packages/44/d0/3f68a86e006448fb6c005aee66565b9eb89014a70c491d70c08de597f8e4/ruamel.yaml.clib-0.2.12-cp312-cp312-manylinux_2_17_x86_64.manylinux2014_x86_64.whl", hash = "sha256:95c3829bb364fdb8e0332c9931ecf57d9be3519241323c5274bd82f709cebc0c", size = 754118, upload-time = "2024-10-20T10:12:58.501Z" },
    { url = "https://files.pythonhosted.org/packages/52/a9/d39f3c5ada0a3bb2870d7db41901125dbe2434fa4f12ca8c5b83a42d7c53/ruamel.yaml.clib-0.2.12-cp312-cp312-manylinux_2_5_i686.manylinux1_i686.manylinux_2_17_i686.manylinux2014_i686.whl", hash = "sha256:749c16fcc4a2b09f28843cda5a193e0283e47454b63ec4b81eaa2242f50e4ccd", size = 706497, upload-time = "2024-10-20T10:13:00.211Z" },
    { url = "https://files.pythonhosted.org/packages/b0/fa/097e38135dadd9ac25aecf2a54be17ddf6e4c23e43d538492a90ab3d71c6/ruamel.yaml.clib-0.2.12-cp312-cp312-musllinux_1_1_i686.whl", hash = "sha256:bf165fef1f223beae7333275156ab2022cffe255dcc51c27f066b4370da81e31", size = 698042, upload-time = "2024-10-21T11:26:46.038Z" },
    { url = "https://files.pythonhosted.org/packages/ec/d5/a659ca6f503b9379b930f13bc6b130c9f176469b73b9834296822a83a132/ruamel.yaml.clib-0.2.12-cp312-cp312-musllinux_1_1_x86_64.whl", hash = "sha256:32621c177bbf782ca5a18ba4d7af0f1082a3f6e517ac2a18b3974d4edf349680", size = 745831, upload-time = "2024-10-21T11:26:47.487Z" },
    { url = "https://files.pythonhosted.org/packages/db/5d/36619b61ffa2429eeaefaab4f3374666adf36ad8ac6330d855848d7d36fd/ruamel.yaml.clib-0.2.12-cp312-cp312-musllinux_1_2_aarch64.whl", hash = "sha256:b82a7c94a498853aa0b272fd5bc67f29008da798d4f93a2f9f289feb8426a58d", size = 715692, upload-time = "2024-12-11T19:58:17.252Z" },
    { url = "https://files.pythonhosted.org/packages/b1/82/85cb92f15a4231c89b95dfe08b09eb6adca929ef7df7e17ab59902b6f589/ruamel.yaml.clib-0.2.12-cp312-cp312-win32.whl", hash = "sha256:e8c4ebfcfd57177b572e2040777b8abc537cdef58a2120e830124946aa9b42c5", size = 98777, upload-time = "2024-10-20T10:13:01.395Z" },
    { url = "https://files.pythonhosted.org/packages/d7/8f/c3654f6f1ddb75daf3922c3d8fc6005b1ab56671ad56ffb874d908bfa668/ruamel.yaml.clib-0.2.12-cp312-cp312-win_amd64.whl", hash = "sha256:0467c5965282c62203273b838ae77c0d29d7638c8a4e3a1c8bdd3602c10904e4", size = 115523, upload-time = "2024-10-20T10:13:02.768Z" },
]

[[package]]
name = "ruff"
version = "0.12.7"
source = { registry = "https://pypi.org/simple" }
sdist = { url = "https://files.pythonhosted.org/packages/a1/81/0bd3594fa0f690466e41bd033bdcdf86cba8288345ac77ad4afbe5ec743a/ruff-0.12.7.tar.gz", hash = "sha256:1fc3193f238bc2d7968772c82831a4ff69252f673be371fb49663f0068b7ec71", size = 5197814, upload-time = "2025-07-29T22:32:35.877Z" }
wheels = [
    { url = "https://files.pythonhosted.org/packages/e1/d2/6cb35e9c85e7a91e8d22ab32ae07ac39cc34a71f1009a6f9e4a2a019e602/ruff-0.12.7-py3-none-linux_armv6l.whl", hash = "sha256:76e4f31529899b8c434c3c1dede98c4483b89590e15fb49f2d46183801565303", size = 11852189, upload-time = "2025-07-29T22:31:41.281Z" },
    { url = "https://files.pythonhosted.org/packages/63/5b/a4136b9921aa84638f1a6be7fb086f8cad0fde538ba76bda3682f2599a2f/ruff-0.12.7-py3-none-macosx_10_12_x86_64.whl", hash = "sha256:789b7a03e72507c54fb3ba6209e4bb36517b90f1a3569ea17084e3fd295500fb", size = 12519389, upload-time = "2025-07-29T22:31:54.265Z" },
    { url = "https://files.pythonhosted.org/packages/a8/c9/3e24a8472484269b6b1821794141f879c54645a111ded4b6f58f9ab0705f/ruff-0.12.7-py3-none-macosx_11_0_arm64.whl", hash = "sha256:2e1c2a3b8626339bb6369116e7030a4cf194ea48f49b64bb505732a7fce4f4e3", size = 11743384, upload-time = "2025-07-29T22:31:59.575Z" },
    { url = "https://files.pythonhosted.org/packages/26/7c/458dd25deeb3452c43eaee853c0b17a1e84169f8021a26d500ead77964fd/ruff-0.12.7-py3-none-manylinux_2_17_aarch64.manylinux2014_aarch64.whl", hash = "sha256:32dec41817623d388e645612ec70d5757a6d9c035f3744a52c7b195a57e03860", size = 11943759, upload-time = "2025-07-29T22:32:01.95Z" },
    { url = "https://files.pythonhosted.org/packages/7f/8b/658798472ef260ca050e400ab96ef7e85c366c39cf3dfbef4d0a46a528b6/ruff-0.12.7-py3-none-manylinux_2_17_armv7l.manylinux2014_armv7l.whl", hash = "sha256:47ef751f722053a5df5fa48d412dbb54d41ab9b17875c6840a58ec63ff0c247c", size = 11654028, upload-time = "2025-07-29T22:32:04.367Z" },
    { url = "https://files.pythonhosted.org/packages/a8/86/9c2336f13b2a3326d06d39178fd3448dcc7025f82514d1b15816fe42bfe8/ruff-0.12.7-py3-none-manylinux_2_17_i686.manylinux2014_i686.whl", hash = "sha256:a828a5fc25a3efd3e1ff7b241fd392686c9386f20e5ac90aa9234a5faa12c423", size = 13225209, upload-time = "2025-07-29T22:32:06.952Z" },
    { url = "https://files.pythonhosted.org/packages/76/69/df73f65f53d6c463b19b6b312fd2391dc36425d926ec237a7ed028a90fc1/ruff-0.12.7-py3-none-manylinux_2_17_ppc64.manylinux2014_ppc64.whl", hash = "sha256:5726f59b171111fa6a69d82aef48f00b56598b03a22f0f4170664ff4d8298efb", size = 14182353, upload-time = "2025-07-29T22:32:10.053Z" },
    { url = "https://files.pythonhosted.org/packages/58/1e/de6cda406d99fea84b66811c189b5ea139814b98125b052424b55d28a41c/ruff-0.12.7-py3-none-manylinux_2_17_ppc64le.manylinux2014_ppc64le.whl", hash = "sha256:74e6f5c04c4dd4aba223f4fe6e7104f79e0eebf7d307e4f9b18c18362124bccd", size = 13631555, upload-time = "2025-07-29T22:32:12.644Z" },
    { url = "https://files.pythonhosted.org/packages/6f/ae/625d46d5164a6cc9261945a5e89df24457dc8262539ace3ac36c40f0b51e/ruff-0.12.7-py3-none-manylinux_2_17_s390x.manylinux2014_s390x.whl", hash = "sha256:5d0bfe4e77fba61bf2ccadf8cf005d6133e3ce08793bbe870dd1c734f2699a3e", size = 12667556, upload-time = "2025-07-29T22:32:15.312Z" },
    { url = "https://files.pythonhosted.org/packages/55/bf/9cb1ea5e3066779e42ade8d0cd3d3b0582a5720a814ae1586f85014656b6/ruff-0.12.7-py3-none-manylinux_2_17_x86_64.manylinux2014_x86_64.whl", hash = "sha256:06bfb01e1623bf7f59ea749a841da56f8f653d641bfd046edee32ede7ff6c606", size = 12939784, upload-time = "2025-07-29T22:32:17.69Z" },
    { url = "https://files.pythonhosted.org/packages/55/7f/7ead2663be5627c04be83754c4f3096603bf5e99ed856c7cd29618c691bd/ruff-0.12.7-py3-none-musllinux_1_2_aarch64.whl", hash = "sha256:e41df94a957d50083fd09b916d6e89e497246698c3f3d5c681c8b3e7b9bb4ac8", size = 11771356, upload-time = "2025-07-29T22:32:20.134Z" },
    { url = "https://files.pythonhosted.org/packages/17/40/a95352ea16edf78cd3a938085dccc55df692a4d8ba1b3af7accbe2c806b0/ruff-0.12.7-py3-none-musllinux_1_2_armv7l.whl", hash = "sha256:4000623300563c709458d0ce170c3d0d788c23a058912f28bbadc6f905d67afa", size = 11612124, upload-time = "2025-07-29T22:32:22.645Z" },
    { url = "https://files.pythonhosted.org/packages/4d/74/633b04871c669e23b8917877e812376827c06df866e1677f15abfadc95cb/ruff-0.12.7-py3-none-musllinux_1_2_i686.whl", hash = "sha256:69ffe0e5f9b2cf2b8e289a3f8945b402a1b19eff24ec389f45f23c42a3dd6fb5", size = 12479945, upload-time = "2025-07-29T22:32:24.765Z" },
    { url = "https://files.pythonhosted.org/packages/be/34/c3ef2d7799c9778b835a76189c6f53c179d3bdebc8c65288c29032e03613/ruff-0.12.7-py3-none-musllinux_1_2_x86_64.whl", hash = "sha256:a07a5c8ffa2611a52732bdc67bf88e243abd84fe2d7f6daef3826b59abbfeda4", size = 12998677, upload-time = "2025-07-29T22:32:27.022Z" },
    { url = "https://files.pythonhosted.org/packages/77/ab/aca2e756ad7b09b3d662a41773f3edcbd262872a4fc81f920dc1ffa44541/ruff-0.12.7-py3-none-win32.whl", hash = "sha256:c928f1b2ec59fb77dfdf70e0419408898b63998789cc98197e15f560b9e77f77", size = 11756687, upload-time = "2025-07-29T22:32:29.381Z" },
    { url = "https://files.pythonhosted.org/packages/b4/71/26d45a5042bc71db22ddd8252ca9d01e9ca454f230e2996bb04f16d72799/ruff-0.12.7-py3-none-win_amd64.whl", hash = "sha256:9c18f3d707ee9edf89da76131956aba1270c6348bfee8f6c647de841eac7194f", size = 12912365, upload-time = "2025-07-29T22:32:31.517Z" },
    { url = "https://files.pythonhosted.org/packages/4c/9b/0b8aa09817b63e78d94b4977f18b1fcaead3165a5ee49251c5d5c245bb2d/ruff-0.12.7-py3-none-win_arm64.whl", hash = "sha256:dfce05101dbd11833a0776716d5d1578641b7fddb537fe7fa956ab85d1769b69", size = 11982083, upload-time = "2025-07-29T22:32:33.881Z" },
]

[[package]]
name = "s3transfer"
version = "0.13.1"
source = { registry = "https://pypi.org/simple" }
dependencies = [
    { name = "botocore" },
]
sdist = { url = "https://files.pythonhosted.org/packages/6d/05/d52bf1e65044b4e5e27d4e63e8d1579dbdec54fce685908ae09bc3720030/s3transfer-0.13.1.tar.gz", hash = "sha256:c3fdba22ba1bd367922f27ec8032d6a1cf5f10c934fb5d68cf60fd5a23d936cf", size = 150589, upload-time = "2025-07-18T19:22:42.31Z" }
wheels = [
    { url = "https://files.pythonhosted.org/packages/6d/4f/d073e09df851cfa251ef7840007d04db3293a0482ce607d2b993926089be/s3transfer-0.13.1-py3-none-any.whl", hash = "sha256:a981aa7429be23fe6dfc13e80e4020057cbab622b08c0315288758d67cabc724", size = 85308, upload-time = "2025-07-18T19:22:40.947Z" },
]

[[package]]
name = "scipy"
version = "1.16.1"
source = { registry = "https://pypi.org/simple" }
dependencies = [
    { name = "numpy" },
]
sdist = { url = "https://files.pythonhosted.org/packages/f5/4a/b927028464795439faec8eaf0b03b011005c487bb2d07409f28bf30879c4/scipy-1.16.1.tar.gz", hash = "sha256:44c76f9e8b6e8e488a586190ab38016e4ed2f8a038af7cd3defa903c0a2238b3", size = 30580861, upload-time = "2025-07-27T16:33:30.834Z" }
wheels = [
    { url = "https://files.pythonhosted.org/packages/f8/d9/ec4864f5896232133f51382b54a08de91a9d1af7a76dfa372894026dfee2/scipy-1.16.1-cp312-cp312-macosx_10_14_x86_64.whl", hash = "sha256:81b433bbeaf35728dad619afc002db9b189e45eebe2cd676effe1fb93fef2b9c", size = 36575194, upload-time = "2025-07-27T16:27:41.321Z" },
    { url = "https://files.pythonhosted.org/packages/5c/6d/40e81ecfb688e9d25d34a847dca361982a6addf8e31f0957b1a54fbfa994/scipy-1.16.1-cp312-cp312-macosx_12_0_arm64.whl", hash = "sha256:886cc81fdb4c6903a3bb0464047c25a6d1016fef77bb97949817d0c0d79f9e04", size = 28594590, upload-time = "2025-07-27T16:27:49.204Z" },
    { url = "https://files.pythonhosted.org/packages/0e/37/9f65178edfcc629377ce9a64fc09baebea18c80a9e57ae09a52edf84880b/scipy-1.16.1-cp312-cp312-macosx_14_0_arm64.whl", hash = "sha256:15240c3aac087a522b4eaedb09f0ad061753c5eebf1ea430859e5bf8640d5919", size = 20866458, upload-time = "2025-07-27T16:27:54.98Z" },
    { url = "https://files.pythonhosted.org/packages/2c/7b/749a66766871ea4cb1d1ea10f27004db63023074c22abed51f22f09770e0/scipy-1.16.1-cp312-cp312-macosx_14_0_x86_64.whl", hash = "sha256:65f81a25805f3659b48126b5053d9e823d3215e4a63730b5e1671852a1705921", size = 23539318, upload-time = "2025-07-27T16:28:01.604Z" },
    { url = "https://files.pythonhosted.org/packages/c4/db/8d4afec60eb833a666434d4541a3151eedbf2494ea6d4d468cbe877f00cd/scipy-1.16.1-cp312-cp312-manylinux2014_aarch64.manylinux_2_17_aarch64.whl", hash = "sha256:6c62eea7f607f122069b9bad3f99489ddca1a5173bef8a0c75555d7488b6f725", size = 33292899, upload-time = "2025-07-27T16:28:09.147Z" },
    { url = "https://files.pythonhosted.org/packages/51/1e/79023ca3bbb13a015d7d2757ecca3b81293c663694c35d6541b4dca53e98/scipy-1.16.1-cp312-cp312-manylinux2014_x86_64.manylinux_2_17_x86_64.whl", hash = "sha256:f965bbf3235b01c776115ab18f092a95aa74c271a52577bcb0563e85738fd618", size = 35162637, upload-time = "2025-07-27T16:28:17.535Z" },
    { url = "https://files.pythonhosted.org/packages/b6/49/0648665f9c29fdaca4c679182eb972935b3b4f5ace41d323c32352f29816/scipy-1.16.1-cp312-cp312-musllinux_1_2_aarch64.whl", hash = "sha256:f006e323874ffd0b0b816d8c6a8e7f9a73d55ab3b8c3f72b752b226d0e3ac83d", size = 35490507, upload-time = "2025-07-27T16:28:25.705Z" },
    { url = "https://files.pythonhosted.org/packages/62/8f/66cbb9d6bbb18d8c658f774904f42a92078707a7c71e5347e8bf2f52bb89/scipy-1.16.1-cp312-cp312-musllinux_1_2_x86_64.whl", hash = "sha256:e8fd15fc5085ab4cca74cb91fe0a4263b1f32e4420761ddae531ad60934c2119", size = 37923998, upload-time = "2025-07-27T16:28:34.339Z" },
    { url = "https://files.pythonhosted.org/packages/14/c3/61f273ae550fbf1667675701112e380881905e28448c080b23b5a181df7c/scipy-1.16.1-cp312-cp312-win_amd64.whl", hash = "sha256:f7b8013c6c066609577d910d1a2a077021727af07b6fab0ee22c2f901f22352a", size = 38508060, upload-time = "2025-07-27T16:28:43.242Z" },
]

[[package]]
name = "seaborn"
version = "0.13.2"
source = { registry = "https://pypi.org/simple" }
dependencies = [
    { name = "matplotlib" },
    { name = "numpy" },
    { name = "pandas" },
]
sdist = { url = "https://files.pythonhosted.org/packages/86/59/a451d7420a77ab0b98f7affa3a1d78a313d2f7281a57afb1a34bae8ab412/seaborn-0.13.2.tar.gz", hash = "sha256:93e60a40988f4d65e9f4885df477e2fdaff6b73a9ded434c1ab356dd57eefff7", size = 1457696, upload-time = "2024-01-25T13:21:52.551Z" }
wheels = [
    { url = "https://files.pythonhosted.org/packages/83/11/00d3c3dfc25ad54e731d91449895a79e4bf2384dc3ac01809010ba88f6d5/seaborn-0.13.2-py3-none-any.whl", hash = "sha256:636f8336facf092165e27924f223d3c62ca560b1f2bb5dff7ab7fad265361987", size = 294914, upload-time = "2024-01-25T13:21:49.598Z" },
]

[[package]]
name = "seekpath"
version = "2.1.0"
source = { registry = "https://pypi.org/simple" }
dependencies = [
    { name = "numpy" },
    { name = "spglib" },
]
sdist = { url = "https://files.pythonhosted.org/packages/55/6c/0a0525f78062d126f29930042d26478824d56fb7dca754373368309a02d2/seekpath-2.1.0.tar.gz", hash = "sha256:31cec579628262e6d4a4c3693fefa70d6ccae1ceeef7c9d10ea3cd48988452c4", size = 62257, upload-time = "2023-05-19T17:44:30.3Z" }
wheels = [
    { url = "https://files.pythonhosted.org/packages/30/2c/fcb31e185a3a74d4098d9c44ac108ddcf1a4c88d7d3cea5a569dd812c62b/seekpath-2.1.0-py2.py3-none-any.whl", hash = "sha256:e825d0b17e3fcca4aa27e979888665e72209faa3215687db47dbf0e075551bb3", size = 77526, upload-time = "2023-05-19T17:44:27.698Z" },
]

[[package]]
name = "sentinels"
version = "1.0.0"
source = { registry = "https://pypi.org/simple" }
sdist = { url = "https://files.pythonhosted.org/packages/ac/b7/1af07a98390aba07da31807f3723e7bbd003d6441b4b3d67b20d97702b23/sentinels-1.0.0.tar.gz", hash = "sha256:7be0704d7fe1925e397e92d18669ace2f619c92b5d4eb21a89f31e026f9ff4b1", size = 4074, upload-time = "2016-08-30T07:19:19.963Z" }

[[package]]
name = "setuptools"
version = "80.9.0"
source = { registry = "https://pypi.org/simple" }
sdist = { url = "https://files.pythonhosted.org/packages/18/5d/3bf57dcd21979b887f014ea83c24ae194cfcd12b9e0fda66b957c69d1fca/setuptools-80.9.0.tar.gz", hash = "sha256:f36b47402ecde768dbfafc46e8e4207b4360c654f1f3bb84475f0a28628fb19c", size = 1319958, upload-time = "2025-05-27T00:56:51.443Z" }
wheels = [
    { url = "https://files.pythonhosted.org/packages/a3/dc/17031897dae0efacfea57dfd3a82fdd2a2aeb58e0ff71b77b87e44edc772/setuptools-80.9.0-py3-none-any.whl", hash = "sha256:062d34222ad13e0cc312a4c02d73f059e86a4acbfbdea8f8f76b28c99f306922", size = 1201486, upload-time = "2025-05-27T00:56:49.664Z" },
]

[[package]]
name = "six"
version = "1.17.0"
source = { registry = "https://pypi.org/simple" }
sdist = { url = "https://files.pythonhosted.org/packages/94/e7/b2c673351809dca68a0e064b6af791aa332cf192da575fd474ed7d6f16a2/six-1.17.0.tar.gz", hash = "sha256:ff70335d468e7eb6ec65b95b99d3a2836546063f63acc5171de367e834932a81", size = 34031, upload-time = "2024-12-04T17:35:28.174Z" }
wheels = [
    { url = "https://files.pythonhosted.org/packages/b7/ce/149a00dd41f10bc29e5921b496af8b574d8413afcd5e30dfa0ed46c2cc5e/six-1.17.0-py2.py3-none-any.whl", hash = "sha256:4721f391ed90541fddacab5acf947aa0d3dc7d27b2e1e8eda2be8970586c3274", size = 11050, upload-time = "2024-12-04T17:35:26.475Z" },
]

[[package]]
name = "smart-open"
version = "7.3.0.post1"
source = { registry = "https://pypi.org/simple" }
dependencies = [
    { name = "wrapt" },
]
sdist = { url = "https://files.pythonhosted.org/packages/18/2b/5e7234c68ed5bc872ad6ae77b8a421c2ed70dcb1190b44dc1abdeed5e347/smart_open-7.3.0.post1.tar.gz", hash = "sha256:ce6a3d9bc1afbf6234ad13c010b77f8cd36d24636811e3c52c3b5160f5214d1e", size = 51557, upload-time = "2025-07-03T10:06:31.271Z" }
wheels = [
    { url = "https://files.pythonhosted.org/packages/08/5b/a2a3d4514c64818925f4e886d39981f1926eeb5288a4549c6b3c17ed66bb/smart_open-7.3.0.post1-py3-none-any.whl", hash = "sha256:c73661a2c24bf045c1e04e08fffc585b59af023fe783d57896f590489db66fb4", size = 61946, upload-time = "2025-07-03T10:06:29.599Z" },
]

[[package]]
name = "smmap"
version = "5.0.2"
source = { registry = "https://pypi.org/simple" }
sdist = { url = "https://files.pythonhosted.org/packages/44/cd/a040c4b3119bbe532e5b0732286f805445375489fceaec1f48306068ee3b/smmap-5.0.2.tar.gz", hash = "sha256:26ea65a03958fa0c8a1c7e8c7a58fdc77221b8910f6be2131affade476898ad5", size = 22329, upload-time = "2025-01-02T07:14:40.909Z" }
wheels = [
    { url = "https://files.pythonhosted.org/packages/04/be/d09147ad1ec7934636ad912901c5fd7667e1c858e19d355237db0d0cd5e4/smmap-5.0.2-py3-none-any.whl", hash = "sha256:b30115f0def7d7531d22a0fb6502488d879e75b260a9db4d0819cfb25403af5e", size = 24303, upload-time = "2025-01-02T07:14:38.724Z" },
]

[[package]]
name = "sniffio"
version = "1.3.1"
source = { registry = "https://pypi.org/simple" }
sdist = { url = "https://files.pythonhosted.org/packages/a2/87/a6771e1546d97e7e041b6ae58d80074f81b7d5121207425c964ddf5cfdbd/sniffio-1.3.1.tar.gz", hash = "sha256:f4324edc670a0f49750a81b895f35c3adb843cca46f0530f79fc1babb23789dc", size = 20372, upload-time = "2024-02-25T23:20:04.057Z" }
wheels = [
    { url = "https://files.pythonhosted.org/packages/e9/44/75a9c9421471a6c4805dbf2356f7c181a29c1879239abab1ea2cc8f38b40/sniffio-1.3.1-py3-none-any.whl", hash = "sha256:2f6da418d1f1e0fddd844478f41680e794e6051915791a034ff65e5f100525a2", size = 10235, upload-time = "2024-02-25T23:20:01.196Z" },
]

[[package]]
name = "soupsieve"
version = "2.7"
source = { registry = "https://pypi.org/simple" }
sdist = { url = "https://files.pythonhosted.org/packages/3f/f4/4a80cd6ef364b2e8b65b15816a843c0980f7a5a2b4dc701fc574952aa19f/soupsieve-2.7.tar.gz", hash = "sha256:ad282f9b6926286d2ead4750552c8a6142bc4c783fd66b0293547c8fe6ae126a", size = 103418, upload-time = "2025-04-20T18:50:08.518Z" }
wheels = [
    { url = "https://files.pythonhosted.org/packages/e7/9c/0e6afc12c269578be5c0c1c9f4b49a8d32770a080260c333ac04cc1c832d/soupsieve-2.7-py3-none-any.whl", hash = "sha256:6e60cc5c1ffaf1cebcc12e8188320b72071e922c2e897f737cadce79ad5d30c4", size = 36677, upload-time = "2025-04-20T18:50:07.196Z" },
]

[[package]]
name = "spglib"
version = "2.6.0"
source = { registry = "https://pypi.org/simple" }
dependencies = [
    { name = "numpy" },
    { name = "typing-extensions" },
]
sdist = { url = "https://files.pythonhosted.org/packages/bf/34/1fe99124be59579ebd24316522e1da780979c856977b142c0dcd878b0a2d/spglib-2.6.0.tar.gz", hash = "sha256:d66eda2ba00a1e14fd96ec9c3b4dbf8ab0fb3f124643e35785c71ee455b408eb", size = 2360880, upload-time = "2025-03-10T05:59:00.386Z" }
wheels = [
    { url = "https://files.pythonhosted.org/packages/3c/f5/9febf95f9ec5e2453fb5fc178683720cf135997c3779a8a1c82269ab5a11/spglib-2.6.0-cp312-cp312-macosx_10_13_x86_64.whl", hash = "sha256:f38b7a98e9cc56d23830e42af5d156802c6a756ef6ce52d7e35641b57f8daf7a", size = 795683, upload-time = "2025-03-10T05:58:37.769Z" },
    { url = "https://files.pythonhosted.org/packages/bd/8c/d4907ad4f6bdc5bf79462d8767728713a7b316918a7444df372958a0e417/spglib-2.6.0-cp312-cp312-macosx_11_0_arm64.whl", hash = "sha256:83ea2e90addc7232017c793a32d94b47bc68040c595671d1cbb836ede4349510", size = 798720, upload-time = "2025-03-10T05:58:39.225Z" },
    { url = "https://files.pythonhosted.org/packages/95/01/18d6ed856a1ff6d0556e5a0dffb8c126f936f2b2c9f8b20fbfec5b02d5e6/spglib-2.6.0-cp312-cp312-manylinux_2_17_aarch64.manylinux2014_aarch64.whl", hash = "sha256:a99533dd2e324d2adcb39fb43bee2fa7d41dd389afad3cc740146c64cbf96c9f", size = 805012, upload-time = "2025-03-10T05:58:40.507Z" },
    { url = "https://files.pythonhosted.org/packages/33/75/98a7eb100dc5cfd20b019046452f08d5e67dfbacc71d8f28763d32426fd3/spglib-2.6.0-cp312-cp312-manylinux_2_17_x86_64.manylinux2014_x86_64.whl", hash = "sha256:a8e9c34da1e2428c3a8bd4e209e5356d12d454d8ac54120d5ba4a437d3abe7ba", size = 809072, upload-time = "2025-03-10T05:58:42.204Z" },
    { url = "https://files.pythonhosted.org/packages/8f/82/b54e646be7b938fcbdda10030c6533bd2bb1a59930a1381cc83d6050a49c/spglib-2.6.0-cp312-cp312-win_amd64.whl", hash = "sha256:86d0fd355689e58becd2cda609b03c3a0d9ad9d6f761cefd08b970db6f314eae", size = 561090, upload-time = "2025-03-10T05:58:43.951Z" },
]

[[package]]
name = "sqlalchemy"
version = "2.0.42"
source = { registry = "https://pypi.org/simple" }
dependencies = [
    { name = "greenlet", marker = "platform_machine == 'AMD64' or platform_machine == 'WIN32' or platform_machine == 'aarch64' or platform_machine == 'amd64' or platform_machine == 'ppc64le' or platform_machine == 'win32' or platform_machine == 'x86_64'" },
    { name = "typing-extensions" },
]
sdist = { url = "https://files.pythonhosted.org/packages/5a/03/a0af991e3a43174d6b83fca4fb399745abceddd1171bdabae48ce877ff47/sqlalchemy-2.0.42.tar.gz", hash = "sha256:160bedd8a5c28765bd5be4dec2d881e109e33b34922e50a3b881a7681773ac5f", size = 9749972, upload-time = "2025-07-29T12:48:09.323Z" }
wheels = [
    { url = "https://files.pythonhosted.org/packages/61/66/ac31a9821fc70a7376321fb2c70fdd7eadbc06dadf66ee216a22a41d6058/sqlalchemy-2.0.42-cp312-cp312-macosx_10_13_x86_64.whl", hash = "sha256:09637a0872689d3eb71c41e249c6f422e3e18bbd05b4cd258193cfc7a9a50da2", size = 2132203, upload-time = "2025-07-29T13:29:19.291Z" },
    { url = "https://files.pythonhosted.org/packages/fc/ba/fd943172e017f955d7a8b3a94695265b7114efe4854feaa01f057e8f5293/sqlalchemy-2.0.42-cp312-cp312-macosx_11_0_arm64.whl", hash = "sha256:a3cb3ec67cc08bea54e06b569398ae21623534a7b1b23c258883a7c696ae10df", size = 2120373, upload-time = "2025-07-29T13:29:21.049Z" },
    { url = "https://files.pythonhosted.org/packages/ea/a2/b5f7d233d063ffadf7e9fff3898b42657ba154a5bec95a96f44cba7f818b/sqlalchemy-2.0.42-cp312-cp312-manylinux_2_17_aarch64.manylinux2014_aarch64.whl", hash = "sha256:e87e6a5ef6f9d8daeb2ce5918bf5fddecc11cae6a7d7a671fcc4616c47635e01", size = 3317685, upload-time = "2025-07-29T13:26:40.837Z" },
    { url = "https://files.pythonhosted.org/packages/86/00/fcd8daab13a9119d41f3e485a101c29f5d2085bda459154ba354c616bf4e/sqlalchemy-2.0.42-cp312-cp312-manylinux_2_17_x86_64.manylinux2014_x86_64.whl", hash = "sha256:0b718011a9d66c0d2f78e1997755cd965f3414563b31867475e9bc6efdc2281d", size = 3326967, upload-time = "2025-07-29T13:22:31.009Z" },
    { url = "https://files.pythonhosted.org/packages/a3/85/e622a273d648d39d6771157961956991a6d760e323e273d15e9704c30ccc/sqlalchemy-2.0.42-cp312-cp312-musllinux_1_2_aarch64.whl", hash = "sha256:16d9b544873fe6486dddbb859501a07d89f77c61d29060bb87d0faf7519b6a4d", size = 3255331, upload-time = "2025-07-29T13:26:42.579Z" },
    { url = "https://files.pythonhosted.org/packages/3a/a0/2c2338b592c7b0a61feffd005378c084b4c01fabaf1ed5f655ab7bd446f0/sqlalchemy-2.0.42-cp312-cp312-musllinux_1_2_x86_64.whl", hash = "sha256:21bfdf57abf72fa89b97dd74d3187caa3172a78c125f2144764a73970810c4ee", size = 3291791, upload-time = "2025-07-29T13:22:32.454Z" },
    { url = "https://files.pythonhosted.org/packages/41/19/b8a2907972a78285fdce4c880ecaab3c5067eb726882ca6347f7a4bf64f6/sqlalchemy-2.0.42-cp312-cp312-win32.whl", hash = "sha256:78b46555b730a24901ceb4cb901c6b45c9407f8875209ed3c5d6bcd0390a6ed1", size = 2096180, upload-time = "2025-07-29T13:16:08.952Z" },
    { url = "https://files.pythonhosted.org/packages/48/1f/67a78f3dfd08a2ed1c7be820fe7775944f5126080b5027cc859084f8e223/sqlalchemy-2.0.42-cp312-cp312-win_amd64.whl", hash = "sha256:4c94447a016f36c4da80072e6c6964713b0af3c8019e9c4daadf21f61b81ab53", size = 2123533, upload-time = "2025-07-29T13:16:11.705Z" },
    { url = "https://files.pythonhosted.org/packages/ee/55/ba2546ab09a6adebc521bf3974440dc1d8c06ed342cceb30ed62a8858835/sqlalchemy-2.0.42-py3-none-any.whl", hash = "sha256:defcdff7e661f0043daa381832af65d616e060ddb54d3fe4476f51df7eaa1835", size = 1922072, upload-time = "2025-07-29T13:09:17.061Z" },
]

[[package]]
name = "sqlite-vec"
version = "0.1.6"
source = { registry = "https://pypi.org/simple" }
wheels = [
    { url = "https://files.pythonhosted.org/packages/88/ed/aabc328f29ee6814033d008ec43e44f2c595447d9cccd5f2aabe60df2933/sqlite_vec-0.1.6-py3-none-macosx_10_6_x86_64.whl", hash = "sha256:77491bcaa6d496f2acb5cc0d0ff0b8964434f141523c121e313f9a7d8088dee3", size = 164075, upload-time = "2024-11-20T16:40:29.847Z" },
    { url = "https://files.pythonhosted.org/packages/a7/57/05604e509a129b22e303758bfa062c19afb020557d5e19b008c64016704e/sqlite_vec-0.1.6-py3-none-macosx_11_0_arm64.whl", hash = "sha256:fdca35f7ee3243668a055255d4dee4dea7eed5a06da8cad409f89facf4595361", size = 165242, upload-time = "2024-11-20T16:40:31.206Z" },
    { url = "https://files.pythonhosted.org/packages/f2/48/dbb2cc4e5bad88c89c7bb296e2d0a8df58aab9edc75853728c361eefc24f/sqlite_vec-0.1.6-py3-none-manylinux_2_17_aarch64.manylinux2014_aarch64.whl", hash = "sha256:7b0519d9cd96164cd2e08e8eed225197f9cd2f0be82cb04567692a0a4be02da3", size = 103704, upload-time = "2024-11-20T16:40:33.729Z" },
    { url = "https://files.pythonhosted.org/packages/80/76/97f33b1a2446f6ae55e59b33869bed4eafaf59b7f4c662c8d9491b6a714a/sqlite_vec-0.1.6-py3-none-manylinux_2_17_x86_64.manylinux2014_x86_64.manylinux1_x86_64.whl", hash = "sha256:823b0493add80d7fe82ab0fe25df7c0703f4752941aee1c7b2b02cec9656cb24", size = 151556, upload-time = "2024-11-20T16:40:35.387Z" },
    { url = "https://files.pythonhosted.org/packages/6a/98/e8bc58b178266eae2fcf4c9c7a8303a8d41164d781b32d71097924a6bebe/sqlite_vec-0.1.6-py3-none-win_amd64.whl", hash = "sha256:c65bcfd90fa2f41f9000052bcb8bb75d38240b2dae49225389eca6c3136d3f0c", size = 281540, upload-time = "2024-11-20T16:40:37.296Z" },
]

[[package]]
name = "sse-starlette"
version = "2.1.3"
source = { registry = "https://pypi.org/simple" }
dependencies = [
    { name = "anyio" },
    { name = "starlette" },
    { name = "uvicorn" },
]
sdist = { url = "https://files.pythonhosted.org/packages/72/fc/56ab9f116b2133521f532fce8d03194cf04dcac25f583cf3d839be4c0496/sse_starlette-2.1.3.tar.gz", hash = "sha256:9cd27eb35319e1414e3d2558ee7414487f9529ce3b3cf9b21434fd110e017169", size = 19678, upload-time = "2024-08-01T08:52:50.248Z" }
wheels = [
    { url = "https://files.pythonhosted.org/packages/52/aa/36b271bc4fa1d2796311ee7c7283a3a1c348bad426d37293609ca4300eef/sse_starlette-2.1.3-py3-none-any.whl", hash = "sha256:8ec846438b4665b9e8c560fcdea6bc8081a3abf7942faa95e5a744999d219772", size = 9383, upload-time = "2024-08-01T08:52:48.659Z" },
]

[[package]]
name = "sshtunnel"
version = "0.4.0"
source = { registry = "https://pypi.org/simple" }
dependencies = [
    { name = "paramiko" },
]
sdist = { url = "https://files.pythonhosted.org/packages/8d/ad/4c587adf79865be268ee0b6bd52cfaa7a75d827a23ced072dc5ab554b4af/sshtunnel-0.4.0.tar.gz", hash = "sha256:e7cb0ea774db81bf91844db22de72a40aae8f7b0f9bb9ba0f666d474ef6bf9fc", size = 62716, upload-time = "2021-01-11T13:26:32.975Z" }
wheels = [
    { url = "https://files.pythonhosted.org/packages/58/13/8476c4328dcadfe26f8bd7f3a1a03bf9ddb890a7e7b692f54a179bc525bf/sshtunnel-0.4.0-py2.py3-none-any.whl", hash = "sha256:98e54c26f726ab8bd42b47a3a21fca5c3e60f58956f0f70de2fb8ab0046d0606", size = 24729, upload-time = "2021-01-11T13:26:29.969Z" },
]

[[package]]
name = "starlette"
version = "0.47.2"
source = { registry = "https://pypi.org/simple" }
dependencies = [
    { name = "anyio" },
    { name = "typing-extensions" },
]
sdist = { url = "https://files.pythonhosted.org/packages/04/57/d062573f391d062710d4088fa1369428c38d51460ab6fedff920efef932e/starlette-0.47.2.tar.gz", hash = "sha256:6ae9aa5db235e4846decc1e7b79c4f346adf41e9777aebeb49dfd09bbd7023d8", size = 2583948, upload-time = "2025-07-20T17:31:58.522Z" }
wheels = [
    { url = "https://files.pythonhosted.org/packages/f7/1f/b876b1f83aef204198a42dc101613fefccb32258e5428b5f9259677864b4/starlette-0.47.2-py3-none-any.whl", hash = "sha256:c5847e96134e5c5371ee9fac6fdf1a67336d5815e09eb2a01fdb57a351ef915b", size = 72984, upload-time = "2025-07-20T17:31:56.738Z" },
]

[[package]]
name = "streamlit"
version = "1.47.1"
source = { registry = "https://pypi.org/simple" }
dependencies = [
    { name = "altair" },
    { name = "blinker" },
    { name = "cachetools" },
    { name = "click" },
    { name = "gitpython" },
    { name = "numpy" },
    { name = "packaging" },
    { name = "pandas" },
    { name = "pillow" },
    { name = "protobuf" },
    { name = "pyarrow" },
    { name = "pydeck" },
    { name = "requests" },
    { name = "tenacity" },
    { name = "toml" },
    { name = "tornado" },
    { name = "typing-extensions" },
    { name = "watchdog", marker = "sys_platform != 'darwin'" },
]
sdist = { url = "https://files.pythonhosted.org/packages/19/da/cef67ed4614f04932a00068fe6291455deb884a04fd94f7ad78492b0e91a/streamlit-1.47.1.tar.gz", hash = "sha256:daed79763d1cafeb03cdd800b91aa9c7adc3688c6b2cbf4ecc2ca899aab82a2a", size = 9544057, upload-time = "2025-07-25T15:37:08.482Z" }
wheels = [
    { url = "https://files.pythonhosted.org/packages/c0/4d/701f5fcf9c0d388dad9d94ba272d333c7efa6231ddee1babc59d26dc14d2/streamlit-1.47.1-py3-none-any.whl", hash = "sha256:c7881549e3ba1daecfb5541f32ee6ff70e549f1c3400c92d045897cb7a29772a", size = 9944872, upload-time = "2025-07-25T15:37:05.758Z" },
]

[[package]]
name = "structlog"
version = "25.4.0"
source = { registry = "https://pypi.org/simple" }
sdist = { url = "https://files.pythonhosted.org/packages/79/b9/6e672db4fec07349e7a8a8172c1a6ae235c58679ca29c3f86a61b5e59ff3/structlog-25.4.0.tar.gz", hash = "sha256:186cd1b0a8ae762e29417095664adf1d6a31702160a46dacb7796ea82f7409e4", size = 1369138, upload-time = "2025-06-02T08:21:12.971Z" }
wheels = [
    { url = "https://files.pythonhosted.org/packages/a0/4a/97ee6973e3a73c74c8120d59829c3861ea52210667ec3e7a16045c62b64d/structlog-25.4.0-py3-none-any.whl", hash = "sha256:fe809ff5c27e557d14e613f45ca441aabda051d119ee5a0102aaba6ce40eed2c", size = 68720, upload-time = "2025-06-02T08:21:11.43Z" },
]

[[package]]
name = "sympy"
version = "1.14.0"
source = { registry = "https://pypi.org/simple" }
dependencies = [
    { name = "mpmath" },
]
sdist = { url = "https://files.pythonhosted.org/packages/83/d3/803453b36afefb7c2bb238361cd4ae6125a569b4db67cd9e79846ba2d68c/sympy-1.14.0.tar.gz", hash = "sha256:d3d3fe8df1e5a0b42f0e7bdf50541697dbe7d23746e894990c030e2b05e72517", size = 7793921, upload-time = "2025-04-27T18:05:01.611Z" }
wheels = [
    { url = "https://files.pythonhosted.org/packages/a2/09/77d55d46fd61b4a135c444fc97158ef34a095e5681d0a6c10b75bf356191/sympy-1.14.0-py3-none-any.whl", hash = "sha256:e091cc3e99d2141a0ba2847328f5479b05d94a6635cb96148ccb3f34671bd8f5", size = 6299353, upload-time = "2025-04-27T18:04:59.103Z" },
]

[[package]]
name = "tabulate"
version = "0.9.0"
source = { registry = "https://pypi.org/simple" }
sdist = { url = "https://files.pythonhosted.org/packages/ec/fe/802052aecb21e3797b8f7902564ab6ea0d60ff8ca23952079064155d1ae1/tabulate-0.9.0.tar.gz", hash = "sha256:0095b12bf5966de529c0feb1fa08671671b3368eec77d7ef7ab114be2c068b3c", size = 81090, upload-time = "2022-10-06T17:21:48.54Z" }
wheels = [
    { url = "https://files.pythonhosted.org/packages/40/44/4a5f08c96eb108af5cb50b41f76142f0afa346dfa99d5296fe7202a11854/tabulate-0.9.0-py3-none-any.whl", hash = "sha256:024ca478df22e9340661486f85298cff5f6dcdba14f3813e8830015b9ed1948f", size = 35252, upload-time = "2022-10-06T17:21:44.262Z" },
]

[[package]]
name = "tenacity"
version = "9.1.2"
source = { registry = "https://pypi.org/simple" }
sdist = { url = "https://files.pythonhosted.org/packages/0a/d4/2b0cd0fe285e14b36db076e78c93766ff1d529d70408bd1d2a5a84f1d929/tenacity-9.1.2.tar.gz", hash = "sha256:1169d376c297e7de388d18b4481760d478b0e99a777cad3a9c86e556f4b697cb", size = 48036, upload-time = "2025-04-02T08:25:09.966Z" }
wheels = [
    { url = "https://files.pythonhosted.org/packages/e5/30/643397144bfbfec6f6ef821f36f33e57d35946c44a2352d3c9f0ae847619/tenacity-9.1.2-py3-none-any.whl", hash = "sha256:f77bf36710d8b73a50b2dd155c97b870017ad21afe6ab300326b0371b3b05138", size = 28248, upload-time = "2025-04-02T08:25:07.678Z" },
]

[[package]]
name = "tiktoken"
version = "0.9.0"
source = { registry = "https://pypi.org/simple" }
dependencies = [
    { name = "regex" },
    { name = "requests" },
]
sdist = { url = "https://files.pythonhosted.org/packages/ea/cf/756fedf6981e82897f2d570dd25fa597eb3f4459068ae0572d7e888cfd6f/tiktoken-0.9.0.tar.gz", hash = "sha256:d02a5ca6a938e0490e1ff957bc48c8b078c88cb83977be1625b1fd8aac792c5d", size = 35991, upload-time = "2025-02-14T06:03:01.003Z" }
wheels = [
    { url = "https://files.pythonhosted.org/packages/cf/e5/21ff33ecfa2101c1bb0f9b6df750553bd873b7fb532ce2cb276ff40b197f/tiktoken-0.9.0-cp312-cp312-macosx_10_13_x86_64.whl", hash = "sha256:e88f121c1c22b726649ce67c089b90ddda8b9662545a8aeb03cfef15967ddd03", size = 1065073, upload-time = "2025-02-14T06:02:24.768Z" },
    { url = "https://files.pythonhosted.org/packages/8e/03/a95e7b4863ee9ceec1c55983e4cc9558bcfd8f4f80e19c4f8a99642f697d/tiktoken-0.9.0-cp312-cp312-macosx_11_0_arm64.whl", hash = "sha256:a6600660f2f72369acb13a57fb3e212434ed38b045fd8cc6cdd74947b4b5d210", size = 1008075, upload-time = "2025-02-14T06:02:26.92Z" },
    { url = "https://files.pythonhosted.org/packages/40/10/1305bb02a561595088235a513ec73e50b32e74364fef4de519da69bc8010/tiktoken-0.9.0-cp312-cp312-manylinux_2_17_aarch64.manylinux2014_aarch64.whl", hash = "sha256:95e811743b5dfa74f4b227927ed86cbc57cad4df859cb3b643be797914e41794", size = 1140754, upload-time = "2025-02-14T06:02:28.124Z" },
    { url = "https://files.pythonhosted.org/packages/1b/40/da42522018ca496432ffd02793c3a72a739ac04c3794a4914570c9bb2925/tiktoken-0.9.0-cp312-cp312-manylinux_2_17_x86_64.manylinux2014_x86_64.whl", hash = "sha256:99376e1370d59bcf6935c933cb9ba64adc29033b7e73f5f7569f3aad86552b22", size = 1196678, upload-time = "2025-02-14T06:02:29.845Z" },
    { url = "https://files.pythonhosted.org/packages/5c/41/1e59dddaae270ba20187ceb8aa52c75b24ffc09f547233991d5fd822838b/tiktoken-0.9.0-cp312-cp312-musllinux_1_2_x86_64.whl", hash = "sha256:badb947c32739fb6ddde173e14885fb3de4d32ab9d8c591cbd013c22b4c31dd2", size = 1259283, upload-time = "2025-02-14T06:02:33.838Z" },
    { url = "https://files.pythonhosted.org/packages/5b/64/b16003419a1d7728d0d8c0d56a4c24325e7b10a21a9dd1fc0f7115c02f0a/tiktoken-0.9.0-cp312-cp312-win_amd64.whl", hash = "sha256:5a62d7a25225bafed786a524c1b9f0910a1128f4232615bf3f8257a73aaa3b16", size = 894897, upload-time = "2025-02-14T06:02:36.265Z" },
]

[[package]]
name = "tokenizers"
version = "0.21.4"
source = { registry = "https://pypi.org/simple" }
dependencies = [
    { name = "huggingface-hub" },
]
sdist = { url = "https://files.pythonhosted.org/packages/c2/2f/402986d0823f8d7ca139d969af2917fefaa9b947d1fb32f6168c509f2492/tokenizers-0.21.4.tar.gz", hash = "sha256:fa23f85fbc9a02ec5c6978da172cdcbac23498c3ca9f3645c5c68740ac007880", size = 351253, upload-time = "2025-07-28T15:48:54.325Z" }
wheels = [
    { url = "https://files.pythonhosted.org/packages/98/c6/fdb6f72bf6454f52eb4a2510be7fb0f614e541a2554d6210e370d85efff4/tokenizers-0.21.4-cp39-abi3-macosx_10_12_x86_64.whl", hash = "sha256:2ccc10a7c3bcefe0f242867dc914fc1226ee44321eb618cfe3019b5df3400133", size = 2863987, upload-time = "2025-07-28T15:48:44.877Z" },
    { url = "https://files.pythonhosted.org/packages/8d/a6/28975479e35ddc751dc1ddc97b9b69bf7fcf074db31548aab37f8116674c/tokenizers-0.21.4-cp39-abi3-macosx_11_0_arm64.whl", hash = "sha256:5e2f601a8e0cd5be5cc7506b20a79112370b9b3e9cb5f13f68ab11acd6ca7d60", size = 2732457, upload-time = "2025-07-28T15:48:43.265Z" },
    { url = "https://files.pythonhosted.org/packages/aa/8f/24f39d7b5c726b7b0be95dca04f344df278a3fe3a4deb15a975d194cbb32/tokenizers-0.21.4-cp39-abi3-manylinux_2_17_aarch64.manylinux2014_aarch64.whl", hash = "sha256:39b376f5a1aee67b4d29032ee85511bbd1b99007ec735f7f35c8a2eb104eade5", size = 3012624, upload-time = "2025-07-28T13:22:43.895Z" },
    { url = "https://files.pythonhosted.org/packages/58/47/26358925717687a58cb74d7a508de96649544fad5778f0cd9827398dc499/tokenizers-0.21.4-cp39-abi3-manylinux_2_17_armv7l.manylinux2014_armv7l.whl", hash = "sha256:2107ad649e2cda4488d41dfd031469e9da3fcbfd6183e74e4958fa729ffbf9c6", size = 2939681, upload-time = "2025-07-28T13:22:47.499Z" },
    { url = "https://files.pythonhosted.org/packages/99/6f/cc300fea5db2ab5ddc2c8aea5757a27b89c84469899710c3aeddc1d39801/tokenizers-0.21.4-cp39-abi3-manylinux_2_17_i686.manylinux2014_i686.whl", hash = "sha256:3c73012da95afafdf235ba80047699df4384fdc481527448a078ffd00e45a7d9", size = 3247445, upload-time = "2025-07-28T15:48:39.711Z" },
    { url = "https://files.pythonhosted.org/packages/be/bf/98cb4b9c3c4afd8be89cfa6423704337dc20b73eb4180397a6e0d456c334/tokenizers-0.21.4-cp39-abi3-manylinux_2_17_ppc64le.manylinux2014_ppc64le.whl", hash = "sha256:f23186c40395fc390d27f519679a58023f368a0aad234af145e0f39ad1212732", size = 3428014, upload-time = "2025-07-28T13:22:49.569Z" },
    { url = "https://files.pythonhosted.org/packages/75/c7/96c1cc780e6ca7f01a57c13235dd05b7bc1c0f3588512ebe9d1331b5f5ae/tokenizers-0.21.4-cp39-abi3-manylinux_2_17_s390x.manylinux2014_s390x.whl", hash = "sha256:cc88bb34e23a54cc42713d6d98af5f1bf79c07653d24fe984d2d695ba2c922a2", size = 3193197, upload-time = "2025-07-28T13:22:51.471Z" },
    { url = "https://files.pythonhosted.org/packages/f2/90/273b6c7ec78af547694eddeea9e05de771278bd20476525ab930cecaf7d8/tokenizers-0.21.4-cp39-abi3-manylinux_2_17_x86_64.manylinux2014_x86_64.whl", hash = "sha256:51b7eabb104f46c1c50b486520555715457ae833d5aee9ff6ae853d1130506ff", size = 3115426, upload-time = "2025-07-28T15:48:41.439Z" },
    { url = "https://files.pythonhosted.org/packages/91/43/c640d5a07e95f1cf9d2c92501f20a25f179ac53a4f71e1489a3dcfcc67ee/tokenizers-0.21.4-cp39-abi3-musllinux_1_2_aarch64.whl", hash = "sha256:714b05b2e1af1288bd1bc56ce496c4cebb64a20d158ee802887757791191e6e2", size = 9089127, upload-time = "2025-07-28T15:48:46.472Z" },
    { url = "https://files.pythonhosted.org/packages/44/a1/dd23edd6271d4dca788e5200a807b49ec3e6987815cd9d0a07ad9c96c7c2/tokenizers-0.21.4-cp39-abi3-musllinux_1_2_armv7l.whl", hash = "sha256:1340ff877ceedfa937544b7d79f5b7becf33a4cfb58f89b3b49927004ef66f78", size = 9055243, upload-time = "2025-07-28T15:48:48.539Z" },
    { url = "https://files.pythonhosted.org/packages/21/2b/b410d6e9021c4b7ddb57248304dc817c4d4970b73b6ee343674914701197/tokenizers-0.21.4-cp39-abi3-musllinux_1_2_i686.whl", hash = "sha256:3c1f4317576e465ac9ef0d165b247825a2a4078bcd01cba6b54b867bdf9fdd8b", size = 9298237, upload-time = "2025-07-28T15:48:50.443Z" },
    { url = "https://files.pythonhosted.org/packages/b7/0a/42348c995c67e2e6e5c89ffb9cfd68507cbaeb84ff39c49ee6e0a6dd0fd2/tokenizers-0.21.4-cp39-abi3-musllinux_1_2_x86_64.whl", hash = "sha256:c212aa4e45ec0bb5274b16b6f31dd3f1c41944025c2358faaa5782c754e84c24", size = 9461980, upload-time = "2025-07-28T15:48:52.325Z" },
    { url = "https://files.pythonhosted.org/packages/3d/d3/dacccd834404cd71b5c334882f3ba40331ad2120e69ded32cf5fda9a7436/tokenizers-0.21.4-cp39-abi3-win32.whl", hash = "sha256:6c42a930bc5f4c47f4ea775c91de47d27910881902b0f20e4990ebe045a415d0", size = 2329871, upload-time = "2025-07-28T15:48:56.841Z" },
    { url = "https://files.pythonhosted.org/packages/41/f2/fd673d979185f5dcbac4be7d09461cbb99751554ffb6718d0013af8604cb/tokenizers-0.21.4-cp39-abi3-win_amd64.whl", hash = "sha256:475d807a5c3eb72c59ad9b5fcdb254f6e17f53dfcbb9903233b0dfa9c943b597", size = 2507568, upload-time = "2025-07-28T15:48:55.456Z" },
]

[[package]]
name = "toml"
version = "0.10.2"
source = { registry = "https://pypi.org/simple" }
sdist = { url = "https://files.pythonhosted.org/packages/be/ba/1f744cdc819428fc6b5084ec34d9b30660f6f9daaf70eead706e3203ec3c/toml-0.10.2.tar.gz", hash = "sha256:b3bda1d108d5dd99f4a20d24d9c348e91c4db7ab1b749200bded2f839ccbe68f", size = 22253, upload-time = "2020-11-01T01:40:22.204Z" }
wheels = [
    { url = "https://files.pythonhosted.org/packages/44/6f/7120676b6d73228c96e17f1f794d8ab046fc910d781c8d151120c3f1569e/toml-0.10.2-py2.py3-none-any.whl", hash = "sha256:806143ae5bfb6a3c6e736a764057db0e6a0e05e338b5630894a5f779cabb4f9b", size = 16588, upload-time = "2020-11-01T01:40:20.672Z" },
]

[[package]]
name = "tornado"
version = "6.5.1"
source = { registry = "https://pypi.org/simple" }
sdist = { url = "https://files.pythonhosted.org/packages/51/89/c72771c81d25d53fe33e3dca61c233b665b2780f21820ba6fd2c6793c12b/tornado-6.5.1.tar.gz", hash = "sha256:84ceece391e8eb9b2b95578db65e920d2a61070260594819589609ba9bc6308c", size = 509934, upload-time = "2025-05-22T18:15:38.788Z" }
wheels = [
    { url = "https://files.pythonhosted.org/packages/77/89/f4532dee6843c9e0ebc4e28d4be04c67f54f60813e4bf73d595fe7567452/tornado-6.5.1-cp39-abi3-macosx_10_9_universal2.whl", hash = "sha256:d50065ba7fd11d3bd41bcad0825227cc9a95154bad83239357094c36708001f7", size = 441948, upload-time = "2025-05-22T18:15:20.862Z" },
    { url = "https://files.pythonhosted.org/packages/15/9a/557406b62cffa395d18772e0cdcf03bed2fff03b374677348eef9f6a3792/tornado-6.5.1-cp39-abi3-macosx_10_9_x86_64.whl", hash = "sha256:9e9ca370f717997cb85606d074b0e5b247282cf5e2e1611568b8821afe0342d6", size = 440112, upload-time = "2025-05-22T18:15:22.591Z" },
    { url = "https://files.pythonhosted.org/packages/55/82/7721b7319013a3cf881f4dffa4f60ceff07b31b394e459984e7a36dc99ec/tornado-6.5.1-cp39-abi3-manylinux_2_17_aarch64.manylinux2014_aarch64.whl", hash = "sha256:b77e9dfa7ed69754a54c89d82ef746398be82f749df69c4d3abe75c4d1ff4888", size = 443672, upload-time = "2025-05-22T18:15:24.027Z" },
    { url = "https://files.pythonhosted.org/packages/7d/42/d11c4376e7d101171b94e03cef0cbce43e823ed6567ceda571f54cf6e3ce/tornado-6.5.1-cp39-abi3-manylinux_2_5_i686.manylinux1_i686.manylinux_2_17_i686.manylinux2014_i686.whl", hash = "sha256:253b76040ee3bab8bcf7ba9feb136436a3787208717a1fb9f2c16b744fba7331", size = 443019, upload-time = "2025-05-22T18:15:25.735Z" },
    { url = "https://files.pythonhosted.org/packages/7d/f7/0c48ba992d875521ac761e6e04b0a1750f8150ae42ea26df1852d6a98942/tornado-6.5.1-cp39-abi3-manylinux_2_5_x86_64.manylinux1_x86_64.manylinux_2_17_x86_64.manylinux2014_x86_64.whl", hash = "sha256:308473f4cc5a76227157cdf904de33ac268af770b2c5f05ca6c1161d82fdd95e", size = 443252, upload-time = "2025-05-22T18:15:27.499Z" },
    { url = "https://files.pythonhosted.org/packages/89/46/d8d7413d11987e316df4ad42e16023cd62666a3c0dfa1518ffa30b8df06c/tornado-6.5.1-cp39-abi3-musllinux_1_2_aarch64.whl", hash = "sha256:caec6314ce8a81cf69bd89909f4b633b9f523834dc1a352021775d45e51d9401", size = 443930, upload-time = "2025-05-22T18:15:29.299Z" },
    { url = "https://files.pythonhosted.org/packages/78/b2/f8049221c96a06df89bed68260e8ca94beca5ea532ffc63b1175ad31f9cc/tornado-6.5.1-cp39-abi3-musllinux_1_2_i686.whl", hash = "sha256:13ce6e3396c24e2808774741331638ee6c2f50b114b97a55c5b442df65fd9692", size = 443351, upload-time = "2025-05-22T18:15:31.038Z" },
    { url = "https://files.pythonhosted.org/packages/76/ff/6a0079e65b326cc222a54720a748e04a4db246870c4da54ece4577bfa702/tornado-6.5.1-cp39-abi3-musllinux_1_2_x86_64.whl", hash = "sha256:5cae6145f4cdf5ab24744526cc0f55a17d76f02c98f4cff9daa08ae9a217448a", size = 443328, upload-time = "2025-05-22T18:15:32.426Z" },
    { url = "https://files.pythonhosted.org/packages/49/18/e3f902a1d21f14035b5bc6246a8c0f51e0eef562ace3a2cea403c1fb7021/tornado-6.5.1-cp39-abi3-win32.whl", hash = "sha256:e0a36e1bc684dca10b1aa75a31df8bdfed656831489bc1e6a6ebed05dc1ec365", size = 444396, upload-time = "2025-05-22T18:15:34.205Z" },
    { url = "https://files.pythonhosted.org/packages/7b/09/6526e32bf1049ee7de3bebba81572673b19a2a8541f795d887e92af1a8bc/tornado-6.5.1-cp39-abi3-win_amd64.whl", hash = "sha256:908e7d64567cecd4c2b458075589a775063453aeb1d2a1853eedb806922f568b", size = 444840, upload-time = "2025-05-22T18:15:36.1Z" },
    { url = "https://files.pythonhosted.org/packages/55/a7/535c44c7bea4578e48281d83c615219f3ab19e6abc67625ef637c73987be/tornado-6.5.1-cp39-abi3-win_arm64.whl", hash = "sha256:02420a0eb7bf617257b9935e2b754d1b63897525d8a289c9d65690d580b4dcf7", size = 443596, upload-time = "2025-05-22T18:15:37.433Z" },
]

[[package]]
name = "tqdm"
version = "4.67.1"
source = { registry = "https://pypi.org/simple" }
dependencies = [
    { name = "colorama", marker = "sys_platform == 'win32'" },
]
sdist = { url = "https://files.pythonhosted.org/packages/a8/4b/29b4ef32e036bb34e4ab51796dd745cdba7ed47ad142a9f4a1eb8e0c744d/tqdm-4.67.1.tar.gz", hash = "sha256:f8aef9c52c08c13a65f30ea34f4e5aac3fd1a34959879d7e59e63027286627f2", size = 169737, upload-time = "2024-11-24T20:12:22.481Z" }
wheels = [
    { url = "https://files.pythonhosted.org/packages/d0/30/dc54f88dd4a2b5dc8a0279bdd7270e735851848b762aeb1c1184ed1f6b14/tqdm-4.67.1-py3-none-any.whl", hash = "sha256:26445eca388f82e72884e0d580d5464cd801a3ea01e63e5601bdff9ba6a48de2", size = 78540, upload-time = "2024-11-24T20:12:19.698Z" },
]

[[package]]
name = "truststore"
version = "0.10.3"
source = { registry = "https://pypi.org/simple" }
sdist = { url = "https://files.pythonhosted.org/packages/5a/19/d90d35e584f58bac270beee003dd93b664335c0b9074b03b8604c6ea36ec/truststore-0.10.3.tar.gz", hash = "sha256:16ff5f6faf692acca470f9b92e66b4c0faccb9b702d0b0486d3d465932b6b3b1", size = 26214, upload-time = "2025-07-29T19:05:31.67Z" }
wheels = [
    { url = "https://files.pythonhosted.org/packages/2e/49/184050dc32c6ae6a1ef4ebd16ab5128483c02fa1e686d5559df0ba1c08b2/truststore-0.10.3-py3-none-any.whl", hash = "sha256:5bcc0889390f7b69e56be3df02f4912cfbb5a8bdb77a63fdcacb91049707879b", size = 18649, upload-time = "2025-07-29T19:05:30.414Z" },
]

[[package]]
name = "typing-extensions"
version = "4.14.1"
source = { registry = "https://pypi.org/simple" }
sdist = { url = "https://files.pythonhosted.org/packages/98/5a/da40306b885cc8c09109dc2e1abd358d5684b1425678151cdaed4731c822/typing_extensions-4.14.1.tar.gz", hash = "sha256:38b39f4aeeab64884ce9f74c94263ef78f3c22467c8724005483154c26648d36", size = 107673, upload-time = "2025-07-04T13:28:34.16Z" }
wheels = [
    { url = "https://files.pythonhosted.org/packages/b5/00/d631e67a838026495268c2f6884f3711a15a9a2a96cd244fdaea53b823fb/typing_extensions-4.14.1-py3-none-any.whl", hash = "sha256:d1e1e3b58374dc93031d6eda2420a48ea44a36c2b4766a4fdeb3710755731d76", size = 43906, upload-time = "2025-07-04T13:28:32.743Z" },
]

[[package]]
name = "typing-inspect"
version = "0.9.0"
source = { registry = "https://pypi.org/simple" }
dependencies = [
    { name = "mypy-extensions" },
    { name = "typing-extensions" },
]
sdist = { url = "https://files.pythonhosted.org/packages/dc/74/1789779d91f1961fa9438e9a8710cdae6bd138c80d7303996933d117264a/typing_inspect-0.9.0.tar.gz", hash = "sha256:b23fc42ff6f6ef6954e4852c1fb512cdd18dbea03134f91f856a95ccc9461f78", size = 13825, upload-time = "2023-05-24T20:25:47.612Z" }
wheels = [
    { url = "https://files.pythonhosted.org/packages/65/f3/107a22063bf27bdccf2024833d3445f4eea42b2e598abfbd46f6a63b6cb0/typing_inspect-0.9.0-py3-none-any.whl", hash = "sha256:9ee6fc59062311ef8547596ab6b955e1b8aa46242d854bfc78f4f6b0eff35f9f", size = 8827, upload-time = "2023-05-24T20:25:45.287Z" },
]

[[package]]
name = "typing-inspection"
version = "0.4.1"
source = { registry = "https://pypi.org/simple" }
dependencies = [
    { name = "typing-extensions" },
]
sdist = { url = "https://files.pythonhosted.org/packages/f8/b1/0c11f5058406b3af7609f121aaa6b609744687f1d158b3c3a5bf4cc94238/typing_inspection-0.4.1.tar.gz", hash = "sha256:6ae134cc0203c33377d43188d4064e9b357dba58cff3185f22924610e70a9d28", size = 75726, upload-time = "2025-05-21T18:55:23.885Z" }
wheels = [
    { url = "https://files.pythonhosted.org/packages/17/69/cd203477f944c353c31bade965f880aa1061fd6bf05ded0726ca845b6ff7/typing_inspection-0.4.1-py3-none-any.whl", hash = "sha256:389055682238f53b04f7badcb49b989835495a96700ced5dab2d8feae4b26f51", size = 14552, upload-time = "2025-05-21T18:55:22.152Z" },
]

[[package]]
name = "tzdata"
version = "2025.2"
source = { registry = "https://pypi.org/simple" }
sdist = { url = "https://files.pythonhosted.org/packages/95/32/1a225d6164441be760d75c2c42e2780dc0873fe382da3e98a2e1e48361e5/tzdata-2025.2.tar.gz", hash = "sha256:b60a638fcc0daffadf82fe0f57e53d06bdec2f36c4df66280ae79bce6bd6f2b9", size = 196380, upload-time = "2025-03-23T13:54:43.652Z" }
wheels = [
    { url = "https://files.pythonhosted.org/packages/5c/23/c7abc0ca0a1526a0774eca151daeb8de62ec457e77262b66b359c3c7679e/tzdata-2025.2-py2.py3-none-any.whl", hash = "sha256:1a403fada01ff9221ca8044d701868fa132215d84beb92242d9acd2147f667a8", size = 347839, upload-time = "2025-03-23T13:54:41.845Z" },
]

[[package]]
name = "uncertainties"
version = "3.2.3"
source = { registry = "https://pypi.org/simple" }
sdist = { url = "https://files.pythonhosted.org/packages/fe/0c/cb09f33b26955399c675ab378e4063ed7e48422d3d49f96219ab0be5eba9/uncertainties-3.2.3.tar.gz", hash = "sha256:76a5653e686f617a42922d546a239e9efce72e6b35411b7750a1d12dcba03031", size = 160492, upload-time = "2025-04-21T19:58:28.63Z" }
wheels = [
    { url = "https://files.pythonhosted.org/packages/8f/5e/f1e1dd319e35e962a4e00b33150a8868b6329cc1d19fd533436ba5488f09/uncertainties-3.2.3-py3-none-any.whl", hash = "sha256:313353900d8f88b283c9bad81e7d2b2d3d4bcc330cbace35403faaed7e78890a", size = 60118, upload-time = "2025-04-21T19:58:26.864Z" },
]

[[package]]
name = "uritemplate"
version = "4.2.0"
source = { registry = "https://pypi.org/simple" }
sdist = { url = "https://files.pythonhosted.org/packages/98/60/f174043244c5306c9988380d2cb10009f91563fc4b31293d27e17201af56/uritemplate-4.2.0.tar.gz", hash = "sha256:480c2ed180878955863323eea31b0ede668795de182617fef9c6ca09e6ec9d0e", size = 33267, upload-time = "2025-06-02T15:12:06.318Z" }
wheels = [
    { url = "https://files.pythonhosted.org/packages/a9/99/3ae339466c9183ea5b8ae87b34c0b897eda475d2aec2307cae60e5cd4f29/uritemplate-4.2.0-py3-none-any.whl", hash = "sha256:962201ba1c4edcab02e60f9a0d3821e82dfc5d2d6662a21abd533879bdb8a686", size = 11488, upload-time = "2025-06-02T15:12:03.405Z" },
]

[[package]]
name = "urllib3"
version = "2.5.0"
source = { registry = "https://pypi.org/simple" }
sdist = { url = "https://files.pythonhosted.org/packages/15/22/9ee70a2574a4f4599c47dd506532914ce044817c7752a79b6a51286319bc/urllib3-2.5.0.tar.gz", hash = "sha256:3fc47733c7e419d4bc3f6b3dc2b4f890bb743906a30d56ba4a5bfa4bbff92760", size = 393185, upload-time = "2025-06-18T14:07:41.644Z" }
wheels = [
    { url = "https://files.pythonhosted.org/packages/a7/c2/fe1e52489ae3122415c51f387e221dd0773709bad6c6cdaa599e8a2c5185/urllib3-2.5.0-py3-none-any.whl", hash = "sha256:e6b01673c0fa6a13e374b50871808eb3bf7046c4b125b216f6bf1cc604cff0dc", size = 129795, upload-time = "2025-06-18T14:07:40.39Z" },
]

[[package]]
name = "uvicorn"
version = "0.35.0"
source = { registry = "https://pypi.org/simple" }
dependencies = [
    { name = "click" },
    { name = "h11" },
]
sdist = { url = "https://files.pythonhosted.org/packages/5e/42/e0e305207bb88c6b8d3061399c6a961ffe5fbb7e2aa63c9234df7259e9cd/uvicorn-0.35.0.tar.gz", hash = "sha256:bc662f087f7cf2ce11a1d7fd70b90c9f98ef2e2831556dd078d131b96cc94a01", size = 78473, upload-time = "2025-06-28T16:15:46.058Z" }
wheels = [
    { url = "https://files.pythonhosted.org/packages/d2/e2/dc81b1bd1dcfe91735810265e9d26bc8ec5da45b4c0f6237e286819194c3/uvicorn-0.35.0-py3-none-any.whl", hash = "sha256:197535216b25ff9b785e29a0b79199f55222193d47f820816e7da751e9bc8d4a", size = 66406, upload-time = "2025-06-28T16:15:44.816Z" },
]

[[package]]
name = "watchdog"
version = "6.0.0"
source = { registry = "https://pypi.org/simple" }
sdist = { url = "https://files.pythonhosted.org/packages/db/7d/7f3d619e951c88ed75c6037b246ddcf2d322812ee8ea189be89511721d54/watchdog-6.0.0.tar.gz", hash = "sha256:9ddf7c82fda3ae8e24decda1338ede66e1c99883db93711d8fb941eaa2d8c282", size = 131220, upload-time = "2024-11-01T14:07:13.037Z" }
wheels = [
    { url = "https://files.pythonhosted.org/packages/a9/c7/ca4bf3e518cb57a686b2feb4f55a1892fd9a3dd13f470fca14e00f80ea36/watchdog-6.0.0-py3-none-manylinux2014_aarch64.whl", hash = "sha256:7607498efa04a3542ae3e05e64da8202e58159aa1fa4acddf7678d34a35d4f13", size = 79079, upload-time = "2024-11-01T14:06:59.472Z" },
    { url = "https://files.pythonhosted.org/packages/5c/51/d46dc9332f9a647593c947b4b88e2381c8dfc0942d15b8edc0310fa4abb1/watchdog-6.0.0-py3-none-manylinux2014_armv7l.whl", hash = "sha256:9041567ee8953024c83343288ccc458fd0a2d811d6a0fd68c4c22609e3490379", size = 79078, upload-time = "2024-11-01T14:07:01.431Z" },
    { url = "https://files.pythonhosted.org/packages/d4/57/04edbf5e169cd318d5f07b4766fee38e825d64b6913ca157ca32d1a42267/watchdog-6.0.0-py3-none-manylinux2014_i686.whl", hash = "sha256:82dc3e3143c7e38ec49d61af98d6558288c415eac98486a5c581726e0737c00e", size = 79076, upload-time = "2024-11-01T14:07:02.568Z" },
    { url = "https://files.pythonhosted.org/packages/ab/cc/da8422b300e13cb187d2203f20b9253e91058aaf7db65b74142013478e66/watchdog-6.0.0-py3-none-manylinux2014_ppc64.whl", hash = "sha256:212ac9b8bf1161dc91bd09c048048a95ca3a4c4f5e5d4a7d1b1a7d5752a7f96f", size = 79077, upload-time = "2024-11-01T14:07:03.893Z" },
    { url = "https://files.pythonhosted.org/packages/2c/3b/b8964e04ae1a025c44ba8e4291f86e97fac443bca31de8bd98d3263d2fcf/watchdog-6.0.0-py3-none-manylinux2014_ppc64le.whl", hash = "sha256:e3df4cbb9a450c6d49318f6d14f4bbc80d763fa587ba46ec86f99f9e6876bb26", size = 79078, upload-time = "2024-11-01T14:07:05.189Z" },
    { url = "https://files.pythonhosted.org/packages/62/ae/a696eb424bedff7407801c257d4b1afda455fe40821a2be430e173660e81/watchdog-6.0.0-py3-none-manylinux2014_s390x.whl", hash = "sha256:2cce7cfc2008eb51feb6aab51251fd79b85d9894e98ba847408f662b3395ca3c", size = 79077, upload-time = "2024-11-01T14:07:06.376Z" },
    { url = "https://files.pythonhosted.org/packages/b5/e8/dbf020b4d98251a9860752a094d09a65e1b436ad181faf929983f697048f/watchdog-6.0.0-py3-none-manylinux2014_x86_64.whl", hash = "sha256:20ffe5b202af80ab4266dcd3e91aae72bf2da48c0d33bdb15c66658e685e94e2", size = 79078, upload-time = "2024-11-01T14:07:07.547Z" },
    { url = "https://files.pythonhosted.org/packages/07/f6/d0e5b343768e8bcb4cda79f0f2f55051bf26177ecd5651f84c07567461cf/watchdog-6.0.0-py3-none-win32.whl", hash = "sha256:07df1fdd701c5d4c8e55ef6cf55b8f0120fe1aef7ef39a1c6fc6bc2e606d517a", size = 79065, upload-time = "2024-11-01T14:07:09.525Z" },
    { url = "https://files.pythonhosted.org/packages/db/d9/c495884c6e548fce18a8f40568ff120bc3a4b7b99813081c8ac0c936fa64/watchdog-6.0.0-py3-none-win_amd64.whl", hash = "sha256:cbafb470cf848d93b5d013e2ecb245d4aa1c8fd0504e863ccefa32445359d680", size = 79070, upload-time = "2024-11-01T14:07:10.686Z" },
    { url = "https://files.pythonhosted.org/packages/33/e8/e40370e6d74ddba47f002a32919d91310d6074130fe4e17dabcafc15cbf1/watchdog-6.0.0-py3-none-win_ia64.whl", hash = "sha256:a1914259fa9e1454315171103c6a30961236f508b9b623eae470268bbcc6a22f", size = 79067, upload-time = "2024-11-01T14:07:11.845Z" },
]

[[package]]
name = "watchfiles"
version = "1.1.0"
source = { registry = "https://pypi.org/simple" }
dependencies = [
    { name = "anyio" },
]
sdist = { url = "https://files.pythonhosted.org/packages/2a/9a/d451fcc97d029f5812e898fd30a53fd8c15c7bbd058fd75cfc6beb9bd761/watchfiles-1.1.0.tar.gz", hash = "sha256:693ed7ec72cbfcee399e92c895362b6e66d63dac6b91e2c11ae03d10d503e575", size = 94406, upload-time = "2025-06-15T19:06:59.42Z" }
wheels = [
    { url = "https://files.pythonhosted.org/packages/f6/b8/858957045a38a4079203a33aaa7d23ea9269ca7761c8a074af3524fbb240/watchfiles-1.1.0-cp312-cp312-macosx_10_12_x86_64.whl", hash = "sha256:9dc001c3e10de4725c749d4c2f2bdc6ae24de5a88a339c4bce32300a31ede179", size = 402339, upload-time = "2025-06-15T19:05:24.516Z" },
    { url = "https://files.pythonhosted.org/packages/80/28/98b222cca751ba68e88521fabd79a4fab64005fc5976ea49b53fa205d1fa/watchfiles-1.1.0-cp312-cp312-macosx_11_0_arm64.whl", hash = "sha256:d9ba68ec283153dead62cbe81872d28e053745f12335d037de9cbd14bd1877f5", size = 394409, upload-time = "2025-06-15T19:05:25.469Z" },
    { url = "https://files.pythonhosted.org/packages/86/50/dee79968566c03190677c26f7f47960aff738d32087087bdf63a5473e7df/watchfiles-1.1.0-cp312-cp312-manylinux_2_17_aarch64.manylinux2014_aarch64.whl", hash = "sha256:130fc497b8ee68dce163e4254d9b0356411d1490e868bd8790028bc46c5cc297", size = 450939, upload-time = "2025-06-15T19:05:26.494Z" },
    { url = "https://files.pythonhosted.org/packages/40/45/a7b56fb129700f3cfe2594a01aa38d033b92a33dddce86c8dfdfc1247b72/watchfiles-1.1.0-cp312-cp312-manylinux_2_17_armv7l.manylinux2014_armv7l.whl", hash = "sha256:50a51a90610d0845a5931a780d8e51d7bd7f309ebc25132ba975aca016b576a0", size = 457270, upload-time = "2025-06-15T19:05:27.466Z" },
    { url = "https://files.pythonhosted.org/packages/b5/c8/fa5ef9476b1d02dc6b5e258f515fcaaecf559037edf8b6feffcbc097c4b8/watchfiles-1.1.0-cp312-cp312-manylinux_2_17_i686.manylinux2014_i686.whl", hash = "sha256:dc44678a72ac0910bac46fa6a0de6af9ba1355669b3dfaf1ce5f05ca7a74364e", size = 483370, upload-time = "2025-06-15T19:05:28.548Z" },
    { url = "https://files.pythonhosted.org/packages/98/68/42cfcdd6533ec94f0a7aab83f759ec11280f70b11bfba0b0f885e298f9bd/watchfiles-1.1.0-cp312-cp312-manylinux_2_17_ppc64le.manylinux2014_ppc64le.whl", hash = "sha256:a543492513a93b001975ae283a51f4b67973662a375a403ae82f420d2c7205ee", size = 598654, upload-time = "2025-06-15T19:05:29.997Z" },
    { url = "https://files.pythonhosted.org/packages/d3/74/b2a1544224118cc28df7e59008a929e711f9c68ce7d554e171b2dc531352/watchfiles-1.1.0-cp312-cp312-manylinux_2_17_s390x.manylinux2014_s390x.whl", hash = "sha256:8ac164e20d17cc285f2b94dc31c384bc3aa3dd5e7490473b3db043dd70fbccfd", size = 478667, upload-time = "2025-06-15T19:05:31.172Z" },
    { url = "https://files.pythonhosted.org/packages/8c/77/e3362fe308358dc9f8588102481e599c83e1b91c2ae843780a7ded939a35/watchfiles-1.1.0-cp312-cp312-manylinux_2_17_x86_64.manylinux2014_x86_64.whl", hash = "sha256:f7590d5a455321e53857892ab8879dce62d1f4b04748769f5adf2e707afb9d4f", size = 452213, upload-time = "2025-06-15T19:05:32.299Z" },
    { url = "https://files.pythonhosted.org/packages/6e/17/c8f1a36540c9a1558d4faf08e909399e8133599fa359bf52ec8fcee5be6f/watchfiles-1.1.0-cp312-cp312-musllinux_1_1_aarch64.whl", hash = "sha256:37d3d3f7defb13f62ece99e9be912afe9dd8a0077b7c45ee5a57c74811d581a4", size = 626718, upload-time = "2025-06-15T19:05:33.415Z" },
    { url = "https://files.pythonhosted.org/packages/26/45/fb599be38b4bd38032643783d7496a26a6f9ae05dea1a42e58229a20ac13/watchfiles-1.1.0-cp312-cp312-musllinux_1_1_x86_64.whl", hash = "sha256:7080c4bb3efd70a07b1cc2df99a7aa51d98685be56be6038c3169199d0a1c69f", size = 623098, upload-time = "2025-06-15T19:05:34.534Z" },
    { url = "https://files.pythonhosted.org/packages/a1/e7/fdf40e038475498e160cd167333c946e45d8563ae4dd65caf757e9ffe6b4/watchfiles-1.1.0-cp312-cp312-win32.whl", hash = "sha256:cbcf8630ef4afb05dc30107bfa17f16c0896bb30ee48fc24bf64c1f970f3b1fd", size = 279209, upload-time = "2025-06-15T19:05:35.577Z" },
    { url = "https://files.pythonhosted.org/packages/3f/d3/3ae9d5124ec75143bdf088d436cba39812122edc47709cd2caafeac3266f/watchfiles-1.1.0-cp312-cp312-win_amd64.whl", hash = "sha256:cbd949bdd87567b0ad183d7676feb98136cde5bb9025403794a4c0db28ed3a47", size = 292786, upload-time = "2025-06-15T19:05:36.559Z" },
    { url = "https://files.pythonhosted.org/packages/26/2f/7dd4fc8b5f2b34b545e19629b4a018bfb1de23b3a496766a2c1165ca890d/watchfiles-1.1.0-cp312-cp312-win_arm64.whl", hash = "sha256:0a7d40b77f07be87c6faa93d0951a0fcd8cbca1ddff60a1b65d741bac6f3a9f6", size = 284343, upload-time = "2025-06-15T19:05:37.5Z" },
]

[[package]]
name = "wrapt"
version = "1.17.2"
source = { registry = "https://pypi.org/simple" }
sdist = { url = "https://files.pythonhosted.org/packages/c3/fc/e91cc220803d7bc4db93fb02facd8461c37364151b8494762cc88b0fbcef/wrapt-1.17.2.tar.gz", hash = "sha256:41388e9d4d1522446fe79d3213196bd9e3b301a336965b9e27ca2788ebd122f3", size = 55531, upload-time = "2025-01-14T10:35:45.465Z" }
wheels = [
    { url = "https://files.pythonhosted.org/packages/a1/bd/ab55f849fd1f9a58ed7ea47f5559ff09741b25f00c191231f9f059c83949/wrapt-1.17.2-cp312-cp312-macosx_10_13_universal2.whl", hash = "sha256:d5e2439eecc762cd85e7bd37161d4714aa03a33c5ba884e26c81559817ca0925", size = 53799, upload-time = "2025-01-14T10:33:57.4Z" },
    { url = "https://files.pythonhosted.org/packages/53/18/75ddc64c3f63988f5a1d7e10fb204ffe5762bc663f8023f18ecaf31a332e/wrapt-1.17.2-cp312-cp312-macosx_10_13_x86_64.whl", hash = "sha256:3fc7cb4c1c744f8c05cd5f9438a3caa6ab94ce8344e952d7c45a8ed59dd88392", size = 38821, upload-time = "2025-01-14T10:33:59.334Z" },
    { url = "https://files.pythonhosted.org/packages/48/2a/97928387d6ed1c1ebbfd4efc4133a0633546bec8481a2dd5ec961313a1c7/wrapt-1.17.2-cp312-cp312-macosx_11_0_arm64.whl", hash = "sha256:8fdbdb757d5390f7c675e558fd3186d590973244fab0c5fe63d373ade3e99d40", size = 38919, upload-time = "2025-01-14T10:34:04.093Z" },
    { url = "https://files.pythonhosted.org/packages/73/54/3bfe5a1febbbccb7a2f77de47b989c0b85ed3a6a41614b104204a788c20e/wrapt-1.17.2-cp312-cp312-manylinux_2_17_aarch64.manylinux2014_aarch64.whl", hash = "sha256:5bb1d0dbf99411f3d871deb6faa9aabb9d4e744d67dcaaa05399af89d847a91d", size = 88721, upload-time = "2025-01-14T10:34:07.163Z" },
    { url = "https://files.pythonhosted.org/packages/25/cb/7262bc1b0300b4b64af50c2720ef958c2c1917525238d661c3e9a2b71b7b/wrapt-1.17.2-cp312-cp312-manylinux_2_5_i686.manylinux1_i686.manylinux_2_17_i686.manylinux2014_i686.whl", hash = "sha256:d18a4865f46b8579d44e4fe1e2bcbc6472ad83d98e22a26c963d46e4c125ef0b", size = 80899, upload-time = "2025-01-14T10:34:09.82Z" },
    { url = "https://files.pythonhosted.org/packages/2a/5a/04cde32b07a7431d4ed0553a76fdb7a61270e78c5fd5a603e190ac389f14/wrapt-1.17.2-cp312-cp312-manylinux_2_5_x86_64.manylinux1_x86_64.manylinux_2_17_x86_64.manylinux2014_x86_64.whl", hash = "sha256:bc570b5f14a79734437cb7b0500376b6b791153314986074486e0b0fa8d71d98", size = 89222, upload-time = "2025-01-14T10:34:11.258Z" },
    { url = "https://files.pythonhosted.org/packages/09/28/2e45a4f4771fcfb109e244d5dbe54259e970362a311b67a965555ba65026/wrapt-1.17.2-cp312-cp312-musllinux_1_2_aarch64.whl", hash = "sha256:6d9187b01bebc3875bac9b087948a2bccefe464a7d8f627cf6e48b1bbae30f82", size = 86707, upload-time = "2025-01-14T10:34:12.49Z" },
    { url = "https://files.pythonhosted.org/packages/c6/d2/dcb56bf5f32fcd4bd9aacc77b50a539abdd5b6536872413fd3f428b21bed/wrapt-1.17.2-cp312-cp312-musllinux_1_2_i686.whl", hash = "sha256:9e8659775f1adf02eb1e6f109751268e493c73716ca5761f8acb695e52a756ae", size = 79685, upload-time = "2025-01-14T10:34:15.043Z" },
    { url = "https://files.pythonhosted.org/packages/80/4e/eb8b353e36711347893f502ce91c770b0b0929f8f0bed2670a6856e667a9/wrapt-1.17.2-cp312-cp312-musllinux_1_2_x86_64.whl", hash = "sha256:e8b2816ebef96d83657b56306152a93909a83f23994f4b30ad4573b00bd11bb9", size = 87567, upload-time = "2025-01-14T10:34:16.563Z" },
    { url = "https://files.pythonhosted.org/packages/17/27/4fe749a54e7fae6e7146f1c7d914d28ef599dacd4416566c055564080fe2/wrapt-1.17.2-cp312-cp312-win32.whl", hash = "sha256:468090021f391fe0056ad3e807e3d9034e0fd01adcd3bdfba977b6fdf4213ea9", size = 36672, upload-time = "2025-01-14T10:34:17.727Z" },
    { url = "https://files.pythonhosted.org/packages/15/06/1dbf478ea45c03e78a6a8c4be4fdc3c3bddea5c8de8a93bc971415e47f0f/wrapt-1.17.2-cp312-cp312-win_amd64.whl", hash = "sha256:ec89ed91f2fa8e3f52ae53cd3cf640d6feff92ba90d62236a81e4e563ac0e991", size = 38865, upload-time = "2025-01-14T10:34:19.577Z" },
    { url = "https://files.pythonhosted.org/packages/2d/82/f56956041adef78f849db6b289b282e72b55ab8045a75abad81898c28d19/wrapt-1.17.2-py3-none-any.whl", hash = "sha256:b18f2d1533a71f069c7f82d524a52599053d4c7166e9dd374ae2136b7f40f7c8", size = 23594, upload-time = "2025-01-14T10:35:44.018Z" },
]

[[package]]
name = "xxhash"
version = "3.5.0"
source = { registry = "https://pypi.org/simple" }
sdist = { url = "https://files.pythonhosted.org/packages/00/5e/d6e5258d69df8b4ed8c83b6664f2b47d30d2dec551a29ad72a6c69eafd31/xxhash-3.5.0.tar.gz", hash = "sha256:84f2caddf951c9cbf8dc2e22a89d4ccf5d86391ac6418fe81e3c67d0cf60b45f", size = 84241, upload-time = "2024-08-17T09:20:38.972Z" }
wheels = [
    { url = "https://files.pythonhosted.org/packages/07/0e/1bfce2502c57d7e2e787600b31c83535af83746885aa1a5f153d8c8059d6/xxhash-3.5.0-cp312-cp312-macosx_10_9_x86_64.whl", hash = "sha256:14470ace8bd3b5d51318782cd94e6f94431974f16cb3b8dc15d52f3b69df8e00", size = 31969, upload-time = "2024-08-17T09:18:24.025Z" },
    { url = "https://files.pythonhosted.org/packages/3f/d6/8ca450d6fe5b71ce521b4e5db69622383d039e2b253e9b2f24f93265b52c/xxhash-3.5.0-cp312-cp312-macosx_11_0_arm64.whl", hash = "sha256:59aa1203de1cb96dbeab595ded0ad0c0056bb2245ae11fac11c0ceea861382b9", size = 30787, upload-time = "2024-08-17T09:18:25.318Z" },
    { url = "https://files.pythonhosted.org/packages/5b/84/de7c89bc6ef63d750159086a6ada6416cc4349eab23f76ab870407178b93/xxhash-3.5.0-cp312-cp312-manylinux_2_17_aarch64.manylinux2014_aarch64.whl", hash = "sha256:08424f6648526076e28fae6ea2806c0a7d504b9ef05ae61d196d571e5c879c84", size = 220959, upload-time = "2024-08-17T09:18:26.518Z" },
    { url = "https://files.pythonhosted.org/packages/fe/86/51258d3e8a8545ff26468c977101964c14d56a8a37f5835bc0082426c672/xxhash-3.5.0-cp312-cp312-manylinux_2_17_ppc64le.manylinux2014_ppc64le.whl", hash = "sha256:61a1ff00674879725b194695e17f23d3248998b843eb5e933007ca743310f793", size = 200006, upload-time = "2024-08-17T09:18:27.905Z" },
    { url = "https://files.pythonhosted.org/packages/02/0a/96973bd325412feccf23cf3680fd2246aebf4b789122f938d5557c54a6b2/xxhash-3.5.0-cp312-cp312-manylinux_2_17_s390x.manylinux2014_s390x.whl", hash = "sha256:f2f2c61bee5844d41c3eb015ac652a0229e901074951ae48581d58bfb2ba01be", size = 428326, upload-time = "2024-08-17T09:18:29.335Z" },
    { url = "https://files.pythonhosted.org/packages/11/a7/81dba5010f7e733de88af9555725146fc133be97ce36533867f4c7e75066/xxhash-3.5.0-cp312-cp312-manylinux_2_17_x86_64.manylinux2014_x86_64.whl", hash = "sha256:9d32a592cac88d18cc09a89172e1c32d7f2a6e516c3dfde1b9adb90ab5df54a6", size = 194380, upload-time = "2024-08-17T09:18:30.706Z" },
    { url = "https://files.pythonhosted.org/packages/fb/7d/f29006ab398a173f4501c0e4977ba288f1c621d878ec217b4ff516810c04/xxhash-3.5.0-cp312-cp312-manylinux_2_5_i686.manylinux1_i686.manylinux_2_17_i686.manylinux2014_i686.whl", hash = "sha256:70dabf941dede727cca579e8c205e61121afc9b28516752fd65724be1355cc90", size = 207934, upload-time = "2024-08-17T09:18:32.133Z" },
    { url = "https://files.pythonhosted.org/packages/8a/6e/6e88b8f24612510e73d4d70d9b0c7dff62a2e78451b9f0d042a5462c8d03/xxhash-3.5.0-cp312-cp312-musllinux_1_2_aarch64.whl", hash = "sha256:e5d0ddaca65ecca9c10dcf01730165fd858533d0be84c75c327487c37a906a27", size = 216301, upload-time = "2024-08-17T09:18:33.474Z" },
    { url = "https://files.pythonhosted.org/packages/af/51/7862f4fa4b75a25c3b4163c8a873f070532fe5f2d3f9b3fc869c8337a398/xxhash-3.5.0-cp312-cp312-musllinux_1_2_i686.whl", hash = "sha256:3e5b5e16c5a480fe5f59f56c30abdeba09ffd75da8d13f6b9b6fd224d0b4d0a2", size = 203351, upload-time = "2024-08-17T09:18:34.889Z" },
    { url = "https://files.pythonhosted.org/packages/22/61/8d6a40f288f791cf79ed5bb113159abf0c81d6efb86e734334f698eb4c59/xxhash-3.5.0-cp312-cp312-musllinux_1_2_ppc64le.whl", hash = "sha256:149b7914451eb154b3dfaa721315117ea1dac2cc55a01bfbd4df7c68c5dd683d", size = 210294, upload-time = "2024-08-17T09:18:36.355Z" },
    { url = "https://files.pythonhosted.org/packages/17/02/215c4698955762d45a8158117190261b2dbefe9ae7e5b906768c09d8bc74/xxhash-3.5.0-cp312-cp312-musllinux_1_2_s390x.whl", hash = "sha256:eade977f5c96c677035ff39c56ac74d851b1cca7d607ab3d8f23c6b859379cab", size = 414674, upload-time = "2024-08-17T09:18:38.536Z" },
    { url = "https://files.pythonhosted.org/packages/31/5c/b7a8db8a3237cff3d535261325d95de509f6a8ae439a5a7a4ffcff478189/xxhash-3.5.0-cp312-cp312-musllinux_1_2_x86_64.whl", hash = "sha256:fa9f547bd98f5553d03160967866a71056a60960be00356a15ecc44efb40ba8e", size = 192022, upload-time = "2024-08-17T09:18:40.138Z" },
    { url = "https://files.pythonhosted.org/packages/78/e3/dd76659b2811b3fd06892a8beb850e1996b63e9235af5a86ea348f053e9e/xxhash-3.5.0-cp312-cp312-win32.whl", hash = "sha256:f7b58d1fd3551b8c80a971199543379be1cee3d0d409e1f6d8b01c1a2eebf1f8", size = 30170, upload-time = "2024-08-17T09:18:42.163Z" },
    { url = "https://files.pythonhosted.org/packages/d9/6b/1c443fe6cfeb4ad1dcf231cdec96eb94fb43d6498b4469ed8b51f8b59a37/xxhash-3.5.0-cp312-cp312-win_amd64.whl", hash = "sha256:fa0cafd3a2af231b4e113fba24a65d7922af91aeb23774a8b78228e6cd785e3e", size = 30040, upload-time = "2024-08-17T09:18:43.699Z" },
    { url = "https://files.pythonhosted.org/packages/0f/eb/04405305f290173acc0350eba6d2f1a794b57925df0398861a20fbafa415/xxhash-3.5.0-cp312-cp312-win_arm64.whl", hash = "sha256:586886c7e89cb9828bcd8a5686b12e161368e0064d040e225e72607b43858ba2", size = 26796, upload-time = "2024-08-17T09:18:45.29Z" },
]

[[package]]
name = "yarl"
version = "1.20.1"
source = { registry = "https://pypi.org/simple" }
dependencies = [
    { name = "idna" },
    { name = "multidict" },
    { name = "propcache" },
]
sdist = { url = "https://files.pythonhosted.org/packages/3c/fb/efaa23fa4e45537b827620f04cf8f3cd658b76642205162e072703a5b963/yarl-1.20.1.tar.gz", hash = "sha256:d017a4997ee50c91fd5466cef416231bb82177b93b029906cefc542ce14c35ac", size = 186428, upload-time = "2025-06-10T00:46:09.923Z" }
wheels = [
    { url = "https://files.pythonhosted.org/packages/5f/9a/cb7fad7d73c69f296eda6815e4a2c7ed53fc70c2f136479a91c8e5fbdb6d/yarl-1.20.1-cp312-cp312-macosx_10_13_universal2.whl", hash = "sha256:bdcc4cd244e58593a4379fe60fdee5ac0331f8eb70320a24d591a3be197b94a9", size = 133667, upload-time = "2025-06-10T00:43:44.369Z" },
    { url = "https://files.pythonhosted.org/packages/67/38/688577a1cb1e656e3971fb66a3492501c5a5df56d99722e57c98249e5b8a/yarl-1.20.1-cp312-cp312-macosx_10_13_x86_64.whl", hash = "sha256:b29a2c385a5f5b9c7d9347e5812b6f7ab267193c62d282a540b4fc528c8a9d2a", size = 91025, upload-time = "2025-06-10T00:43:46.295Z" },
    { url = "https://files.pythonhosted.org/packages/50/ec/72991ae51febeb11a42813fc259f0d4c8e0507f2b74b5514618d8b640365/yarl-1.20.1-cp312-cp312-macosx_11_0_arm64.whl", hash = "sha256:1112ae8154186dfe2de4732197f59c05a83dc814849a5ced892b708033f40dc2", size = 89709, upload-time = "2025-06-10T00:43:48.22Z" },
    { url = "https://files.pythonhosted.org/packages/99/da/4d798025490e89426e9f976702e5f9482005c548c579bdae792a4c37769e/yarl-1.20.1-cp312-cp312-manylinux_2_17_aarch64.manylinux2014_aarch64.whl", hash = "sha256:90bbd29c4fe234233f7fa2b9b121fb63c321830e5d05b45153a2ca68f7d310ee", size = 352287, upload-time = "2025-06-10T00:43:49.924Z" },
    { url = "https://files.pythonhosted.org/packages/1a/26/54a15c6a567aac1c61b18aa0f4b8aa2e285a52d547d1be8bf48abe2b3991/yarl-1.20.1-cp312-cp312-manylinux_2_17_armv7l.manylinux2014_armv7l.manylinux_2_31_armv7l.whl", hash = "sha256:680e19c7ce3710ac4cd964e90dad99bf9b5029372ba0c7cbfcd55e54d90ea819", size = 345429, upload-time = "2025-06-10T00:43:51.7Z" },
    { url = "https://files.pythonhosted.org/packages/d6/95/9dcf2386cb875b234353b93ec43e40219e14900e046bf6ac118f94b1e353/yarl-1.20.1-cp312-cp312-manylinux_2_17_ppc64le.manylinux2014_ppc64le.whl", hash = "sha256:4a979218c1fdb4246a05efc2cc23859d47c89af463a90b99b7c56094daf25a16", size = 365429, upload-time = "2025-06-10T00:43:53.494Z" },
    { url = "https://files.pythonhosted.org/packages/91/b2/33a8750f6a4bc224242a635f5f2cff6d6ad5ba651f6edcccf721992c21a0/yarl-1.20.1-cp312-cp312-manylinux_2_17_s390x.manylinux2014_s390x.whl", hash = "sha256:255b468adf57b4a7b65d8aad5b5138dce6a0752c139965711bdcb81bc370e1b6", size = 363862, upload-time = "2025-06-10T00:43:55.766Z" },
    { url = "https://files.pythonhosted.org/packages/98/28/3ab7acc5b51f4434b181b0cee8f1f4b77a65919700a355fb3617f9488874/yarl-1.20.1-cp312-cp312-manylinux_2_17_x86_64.manylinux2014_x86_64.whl", hash = "sha256:a97d67108e79cfe22e2b430d80d7571ae57d19f17cda8bb967057ca8a7bf5bfd", size = 355616, upload-time = "2025-06-10T00:43:58.056Z" },
    { url = "https://files.pythonhosted.org/packages/36/a3/f666894aa947a371724ec7cd2e5daa78ee8a777b21509b4252dd7bd15e29/yarl-1.20.1-cp312-cp312-manylinux_2_5_i686.manylinux1_i686.manylinux_2_17_i686.manylinux2014_i686.whl", hash = "sha256:8570d998db4ddbfb9a590b185a0a33dbf8aafb831d07a5257b4ec9948df9cb0a", size = 339954, upload-time = "2025-06-10T00:43:59.773Z" },
    { url = "https://files.pythonhosted.org/packages/f1/81/5f466427e09773c04219d3450d7a1256138a010b6c9f0af2d48565e9ad13/yarl-1.20.1-cp312-cp312-musllinux_1_2_aarch64.whl", hash = "sha256:97c75596019baae7c71ccf1d8cc4738bc08134060d0adfcbe5642f778d1dca38", size = 365575, upload-time = "2025-06-10T00:44:02.051Z" },
    { url = "https://files.pythonhosted.org/packages/2e/e3/e4b0ad8403e97e6c9972dd587388940a032f030ebec196ab81a3b8e94d31/yarl-1.20.1-cp312-cp312-musllinux_1_2_armv7l.whl", hash = "sha256:1c48912653e63aef91ff988c5432832692ac5a1d8f0fb8a33091520b5bbe19ef", size = 365061, upload-time = "2025-06-10T00:44:04.196Z" },
    { url = "https://files.pythonhosted.org/packages/ac/99/b8a142e79eb86c926f9f06452eb13ecb1bb5713bd01dc0038faf5452e544/yarl-1.20.1-cp312-cp312-musllinux_1_2_i686.whl", hash = "sha256:4c3ae28f3ae1563c50f3d37f064ddb1511ecc1d5584e88c6b7c63cf7702a6d5f", size = 364142, upload-time = "2025-06-10T00:44:06.527Z" },
    { url = "https://files.pythonhosted.org/packages/34/f2/08ed34a4a506d82a1a3e5bab99ccd930a040f9b6449e9fd050320e45845c/yarl-1.20.1-cp312-cp312-musllinux_1_2_ppc64le.whl", hash = "sha256:c5e9642f27036283550f5f57dc6156c51084b458570b9d0d96100c8bebb186a8", size = 381894, upload-time = "2025-06-10T00:44:08.379Z" },
    { url = "https://files.pythonhosted.org/packages/92/f8/9a3fbf0968eac704f681726eff595dce9b49c8a25cd92bf83df209668285/yarl-1.20.1-cp312-cp312-musllinux_1_2_s390x.whl", hash = "sha256:2c26b0c49220d5799f7b22c6838409ee9bc58ee5c95361a4d7831f03cc225b5a", size = 383378, upload-time = "2025-06-10T00:44:10.51Z" },
    { url = "https://files.pythonhosted.org/packages/af/85/9363f77bdfa1e4d690957cd39d192c4cacd1c58965df0470a4905253b54f/yarl-1.20.1-cp312-cp312-musllinux_1_2_x86_64.whl", hash = "sha256:564ab3d517e3d01c408c67f2e5247aad4019dcf1969982aba3974b4093279004", size = 374069, upload-time = "2025-06-10T00:44:12.834Z" },
    { url = "https://files.pythonhosted.org/packages/35/99/9918c8739ba271dcd935400cff8b32e3cd319eaf02fcd023d5dcd487a7c8/yarl-1.20.1-cp312-cp312-win32.whl", hash = "sha256:daea0d313868da1cf2fac6b2d3a25c6e3a9e879483244be38c8e6a41f1d876a5", size = 81249, upload-time = "2025-06-10T00:44:14.731Z" },
    { url = "https://files.pythonhosted.org/packages/eb/83/5d9092950565481b413b31a23e75dd3418ff0a277d6e0abf3729d4d1ce25/yarl-1.20.1-cp312-cp312-win_amd64.whl", hash = "sha256:48ea7d7f9be0487339828a4de0360d7ce0efc06524a48e1810f945c45b813698", size = 86710, upload-time = "2025-06-10T00:44:16.716Z" },
    { url = "https://files.pythonhosted.org/packages/b4/2d/2345fce04cfd4bee161bf1e7d9cdc702e3e16109021035dbb24db654a622/yarl-1.20.1-py3-none-any.whl", hash = "sha256:83b8eb083fe4683c6115795d9fc1cfaf2cbbefb19b3a1cb68f6527460f483a77", size = 46542, upload-time = "2025-06-10T00:46:07.521Z" },
]

[[package]]
name = "zstandard"
version = "0.23.0"
source = { registry = "https://pypi.org/simple" }
dependencies = [
    { name = "cffi", marker = "platform_python_implementation == 'PyPy'" },
]
sdist = { url = "https://files.pythonhosted.org/packages/ed/f6/2ac0287b442160a89d726b17a9184a4c615bb5237db763791a7fd16d9df1/zstandard-0.23.0.tar.gz", hash = "sha256:b2d8c62d08e7255f68f7a740bae85b3c9b8e5466baa9cbf7f57f1cde0ac6bc09", size = 681701, upload-time = "2024-07-15T00:18:06.141Z" }
wheels = [
    { url = "https://files.pythonhosted.org/packages/7b/83/f23338c963bd9de687d47bf32efe9fd30164e722ba27fb59df33e6b1719b/zstandard-0.23.0-cp312-cp312-macosx_10_9_x86_64.whl", hash = "sha256:b4567955a6bc1b20e9c31612e615af6b53733491aeaa19a6b3b37f3b65477094", size = 788713, upload-time = "2024-07-15T00:15:35.815Z" },
    { url = "https://files.pythonhosted.org/packages/5b/b3/1a028f6750fd9227ee0b937a278a434ab7f7fdc3066c3173f64366fe2466/zstandard-0.23.0-cp312-cp312-macosx_11_0_arm64.whl", hash = "sha256:1e172f57cd78c20f13a3415cc8dfe24bf388614324d25539146594c16d78fcc8", size = 633459, upload-time = "2024-07-15T00:15:37.995Z" },
    { url = "https://files.pythonhosted.org/packages/26/af/36d89aae0c1f95a0a98e50711bc5d92c144939efc1f81a2fcd3e78d7f4c1/zstandard-0.23.0-cp312-cp312-manylinux_2_17_aarch64.manylinux2014_aarch64.whl", hash = "sha256:b0e166f698c5a3e914947388c162be2583e0c638a4703fc6a543e23a88dea3c1", size = 4945707, upload-time = "2024-07-15T00:15:39.872Z" },
    { url = "https://files.pythonhosted.org/packages/cd/2e/2051f5c772f4dfc0aae3741d5fc72c3dcfe3aaeb461cc231668a4db1ce14/zstandard-0.23.0-cp312-cp312-manylinux_2_17_ppc64le.manylinux2014_ppc64le.whl", hash = "sha256:12a289832e520c6bd4dcaad68e944b86da3bad0d339ef7989fb7e88f92e96072", size = 5306545, upload-time = "2024-07-15T00:15:41.75Z" },
    { url = "https://files.pythonhosted.org/packages/0a/9e/a11c97b087f89cab030fa71206963090d2fecd8eb83e67bb8f3ffb84c024/zstandard-0.23.0-cp312-cp312-manylinux_2_17_s390x.manylinux2014_s390x.whl", hash = "sha256:d50d31bfedd53a928fed6707b15a8dbeef011bb6366297cc435accc888b27c20", size = 5337533, upload-time = "2024-07-15T00:15:44.114Z" },
    { url = "https://files.pythonhosted.org/packages/fc/79/edeb217c57fe1bf16d890aa91a1c2c96b28c07b46afed54a5dcf310c3f6f/zstandard-0.23.0-cp312-cp312-manylinux_2_17_x86_64.manylinux2014_x86_64.whl", hash = "sha256:72c68dda124a1a138340fb62fa21b9bf4848437d9ca60bd35db36f2d3345f373", size = 5436510, upload-time = "2024-07-15T00:15:46.509Z" },
    { url = "https://files.pythonhosted.org/packages/81/4f/c21383d97cb7a422ddf1ae824b53ce4b51063d0eeb2afa757eb40804a8ef/zstandard-0.23.0-cp312-cp312-manylinux_2_5_i686.manylinux1_i686.manylinux_2_17_i686.manylinux2014_i686.whl", hash = "sha256:53dd9d5e3d29f95acd5de6802e909ada8d8d8cfa37a3ac64836f3bc4bc5512db", size = 4859973, upload-time = "2024-07-15T00:15:49.939Z" },
    { url = "https://files.pythonhosted.org/packages/ab/15/08d22e87753304405ccac8be2493a495f529edd81d39a0870621462276ef/zstandard-0.23.0-cp312-cp312-musllinux_1_1_aarch64.whl", hash = "sha256:6a41c120c3dbc0d81a8e8adc73312d668cd34acd7725f036992b1b72d22c1772", size = 4936968, upload-time = "2024-07-15T00:15:52.025Z" },
    { url = "https://files.pythonhosted.org/packages/eb/fa/f3670a597949fe7dcf38119a39f7da49a8a84a6f0b1a2e46b2f71a0ab83f/zstandard-0.23.0-cp312-cp312-musllinux_1_1_x86_64.whl", hash = "sha256:40b33d93c6eddf02d2c19f5773196068d875c41ca25730e8288e9b672897c105", size = 5467179, upload-time = "2024-07-15T00:15:54.971Z" },
    { url = "https://files.pythonhosted.org/packages/4e/a9/dad2ab22020211e380adc477a1dbf9f109b1f8d94c614944843e20dc2a99/zstandard-0.23.0-cp312-cp312-musllinux_1_2_aarch64.whl", hash = "sha256:9206649ec587e6b02bd124fb7799b86cddec350f6f6c14bc82a2b70183e708ba", size = 4848577, upload-time = "2024-07-15T00:15:57.634Z" },
    { url = "https://files.pythonhosted.org/packages/08/03/dd28b4484b0770f1e23478413e01bee476ae8227bbc81561f9c329e12564/zstandard-0.23.0-cp312-cp312-musllinux_1_2_i686.whl", hash = "sha256:76e79bc28a65f467e0409098fa2c4376931fd3207fbeb6b956c7c476d53746dd", size = 4693899, upload-time = "2024-07-15T00:16:00.811Z" },
    { url = "https://files.pythonhosted.org/packages/2b/64/3da7497eb635d025841e958bcd66a86117ae320c3b14b0ae86e9e8627518/zstandard-0.23.0-cp312-cp312-musllinux_1_2_ppc64le.whl", hash = "sha256:66b689c107857eceabf2cf3d3fc699c3c0fe8ccd18df2219d978c0283e4c508a", size = 5199964, upload-time = "2024-07-15T00:16:03.669Z" },
    { url = "https://files.pythonhosted.org/packages/43/a4/d82decbab158a0e8a6ebb7fc98bc4d903266bce85b6e9aaedea1d288338c/zstandard-0.23.0-cp312-cp312-musllinux_1_2_s390x.whl", hash = "sha256:9c236e635582742fee16603042553d276cca506e824fa2e6489db04039521e90", size = 5655398, upload-time = "2024-07-15T00:16:06.694Z" },
    { url = "https://files.pythonhosted.org/packages/f2/61/ac78a1263bc83a5cf29e7458b77a568eda5a8f81980691bbc6eb6a0d45cc/zstandard-0.23.0-cp312-cp312-musllinux_1_2_x86_64.whl", hash = "sha256:a8fffdbd9d1408006baaf02f1068d7dd1f016c6bcb7538682622c556e7b68e35", size = 5191313, upload-time = "2024-07-15T00:16:09.758Z" },
    { url = "https://files.pythonhosted.org/packages/e7/54/967c478314e16af5baf849b6ee9d6ea724ae5b100eb506011f045d3d4e16/zstandard-0.23.0-cp312-cp312-win32.whl", hash = "sha256:dc1d33abb8a0d754ea4763bad944fd965d3d95b5baef6b121c0c9013eaf1907d", size = 430877, upload-time = "2024-07-15T00:16:11.758Z" },
    { url = "https://files.pythonhosted.org/packages/75/37/872d74bd7739639c4553bf94c84af7d54d8211b626b352bc57f0fd8d1e3f/zstandard-0.23.0-cp312-cp312-win_amd64.whl", hash = "sha256:64585e1dba664dc67c7cdabd56c1e5685233fbb1fc1966cfba2a340ec0dfff7b", size = 495595, upload-time = "2024-07-15T00:16:13.731Z" },
]<|MERGE_RESOLUTION|>--- conflicted
+++ resolved
@@ -532,10 +532,7 @@
     { name = "langchain-experimental" },
     { name = "langchain-groq" },
     { name = "langchain-huggingface" },
-<<<<<<< HEAD
-=======
     { name = "langchain-mcp-adapters" },
->>>>>>> be1a9783
     { name = "langchain-mcp-adapters", specifier = ">=0.1.9" },
     { name = "langchain-ollama" },
     { name = "langchain-openai" },
