--- conflicted
+++ resolved
@@ -33,15 +33,9 @@
 
 # Title and icon for head
 APP_TITLE = "AI Agent Interface"
-<<<<<<< HEAD
-APP_ICON = "frontend/static/logo.svg"
-USER_ID_COOKIE = "user_id"
-=======
->>>>>>> ecdfac22
-
-# Get the directory where this script is located
 SCRIPT_DIR = Path(__file__).parent
 APP_ICON = SCRIPT_DIR / "static" / "logo.svg"
+USER_ID_COOKIE = "user_id"
 
 
 # Utility functions
@@ -56,7 +50,7 @@
                 <text x="20" y="25" text-anchor="middle" font-family="Arial" font-size="12" fill="#666">AI</text>
             </svg>"""
             return base64.b64encode(placeholder_svg.encode()).decode()
-        
+
         with open(img_path, "rb") as img_file:
             return base64.b64encode(img_file.read()).decode()
     except Exception as e:
@@ -76,7 +70,7 @@
         img_path = Path(img_path)
         if not img_path.exists():
             return "<div style='width:40px;height:40px;background:#f0f0f0;border:1px solid #ccc;display:flex;align-items:center;justify-content:center;font-size:12px;color:#666;'>AI</div>"
-        
+
         img_html = "<img src='data:image/png;base64,{}' class='img-fluid'>".format(
             img_to_bytes(img_path)
         )
@@ -147,7 +141,7 @@
 async def main() -> None:
     # Set page icon only if it exists
     page_icon = APP_ICON if APP_ICON.exists() else None
-    
+
     st.set_page_config(
         page_title=APP_TITLE,
         page_icon=page_icon,
@@ -233,10 +227,12 @@
             # Convert models to strings for display
             model_options = [str(m) for m in agent_client.info.models]
             default_model_str = str(agent_client.info.default_model)
-            model_idx = model_options.index(default_model_str) if default_model_str in model_options else 0
-            model = st.selectbox(
-                "LLM to use", options=model_options, index=model_idx
+            model_idx = (
+                model_options.index(default_model_str)
+                if default_model_str in model_options
+                else 0
             )
+            model = st.selectbox("LLM to use", options=model_options, index=model_idx)
             agent_list = [a.key for a in agent_client.info.agents]
             agent_idx = agent_list.index(agent_client.info.default_agent)
             agent_client.agent = st.selectbox(
@@ -376,10 +372,14 @@
             st.error(f"Unexpected message type: {type(msg)}")
             st.write(msg)
             st.stop()
-        
+
         # Normalize message type to handle any case sensitivity issues
-        msg_type = msg.type.strip().lower() if isinstance(msg.type, str) else str(msg.type).strip().lower()
-        
+        msg_type = (
+            msg.type.strip().lower()
+            if isinstance(msg.type, str)
+            else str(msg.type).strip().lower()
+        )
+
         match msg_type:
             # Messages from the user
             case "human":
@@ -408,7 +408,6 @@
                             st.write(replace_img_tag(msg.content), unsafe_allow_html=True)
 
                     if msg.tool_calls:
-<<<<<<< HEAD
                         # Detect if this is a delegated / transfer style tool call
                         if any(
                             "transfer_to" in tc.get("name", "") for tc in msg.tool_calls
@@ -431,37 +430,6 @@
                                 status = safe_status(
                                     f"🛠️ Tool Call: {tool_call['name']}",
                                     state="running" if is_new else "complete",
-=======
-                        # Create a status container for each tool call and store the
-                        # status container by ID to ensure results are mapped to the
-                        # correct status container
-                        call_results = {}
-                        for tool_call in msg.tool_calls:
-                            status = st.status(
-                                f"""Tool Call: {tool_call["name"]}""",
-                                state="running" if is_new else "complete",
-                            )
-                            call_results[tool_call["id"]] = status
-                            status.write("Input:")
-                            status.write(tool_call["args"])
-
-                        # Expect one ToolMessage for each tool call
-                        for _ in range(len(call_results)):
-                            try:
-                                tool_result = await anext(messages_agen)
-                            except StopAsyncIteration:
-                                st.warning("Expected tool result but stream ended early")
-                                break
-                            
-                            # Handle both ChatMessage objects and string tokens
-                            if isinstance(tool_result, str):
-                                # Skip string tokens during tool result processing
-                                continue
-                            
-                            if not hasattr(tool_result, 'type') or tool_result.type != "tool":
-                                st.error(
-                                    f"Unexpected ChatMessage type: {getattr(tool_result, 'type', 'unknown')}"
->>>>>>> ecdfac22
                                 )
                                 call_results[tool_call["id"]] = status
                                 status.write("Input:")
@@ -499,7 +467,7 @@
             case "tool":
                 if is_new:
                     st.session_state.messages.append(msg)
-                
+
                 # Display tool results in the current AI message container
                 if st.session_state.last_message:
                     with st.session_state.last_message:
@@ -513,7 +481,7 @@
 
             # For unexpected message types, log an error and stop
             case _:
-                if hasattr(msg, 'type'):
+                if hasattr(msg, "type"):
                     st.error(f"Unexpected ChatMessage type: {msg.type}")
                 else:
                     st.error(f"Unexpected message format: {type(msg)}")
